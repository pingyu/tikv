// Copyright 2019 TiKV Project Authors. Licensed under Apache-2.0.

use std::cell::RefCell;

use super::metrics::{GcKeysCF, GcKeysDetail};
use engine_rocks::PerfContext;
use engine_traits::{CF_DEFAULT, CF_LOCK, CF_WRITE};
use kvproto::kvrpcpb::{ScanDetail, ScanDetailV2, ScanInfo};
pub use raftstore::store::{FlowStatistics, FlowStatsReporter};

const STAT_PROCESSED_KEYS: &str = "processed_keys";
const STAT_GET: &str = "get";
const STAT_NEXT: &str = "next";
const STAT_PREV: &str = "prev";
const STAT_SEEK: &str = "seek";
const STAT_SEEK_FOR_PREV: &str = "seek_for_prev";
const STAT_OVER_SEEK_BOUND: &str = "over_seek_bound";
const STAT_NEXT_TOMBSTONE: &str = "next_tombstone";
const STAT_PREV_TOMBSTONE: &str = "prev_tombstone";
const STAT_SEEK_TOMBSTONE: &str = "seek_tombstone";
const STAT_SEEK_FOR_PREV_TOMBSTONE: &str = "seek_for_prev_tombstone";
<<<<<<< HEAD
=======
/// Statistics of raw value tombstone by RawKV TTL expired or logical deleted.
>>>>>>> 69f1b01a
const STAT_RAW_VALUE_TOMBSTONE: &str = "raw_value_tombstone";

thread_local! {
    pub static RAW_VALUE_TOMBSTONE : RefCell<usize> = RefCell::new(0);
}

pub enum StatsKind {
    Next,
    Prev,
    Seek,
    SeekForPrev,
}

pub struct StatsCollector<'a> {
    stats: &'a mut CfStatistics,
    kind: StatsKind,

    internal_tombstone: usize,
    raw_value_tombstone: usize,
}

impl<'a> StatsCollector<'a> {
    pub fn new(kind: StatsKind, stats: &'a mut CfStatistics) -> Self {
        StatsCollector {
            stats,
            kind,
            internal_tombstone: PerfContext::get().internal_delete_skipped_count() as usize,
            raw_value_tombstone: RAW_VALUE_TOMBSTONE.with(|m| *m.borrow()),
        }
    }
}

impl Drop for StatsCollector<'_> {
    fn drop(&mut self) {
        self.stats.raw_value_tombstone +=
            RAW_VALUE_TOMBSTONE.with(|m| *m.borrow()) - self.raw_value_tombstone;
        let internal_tombstone =
            PerfContext::get().internal_delete_skipped_count() as usize - self.internal_tombstone;
        match self.kind {
            StatsKind::Next => {
                self.stats.next += 1;
                self.stats.next_tombstone += internal_tombstone;
            }
            StatsKind::Prev => {
                self.stats.prev += 1;
                self.stats.prev_tombstone += internal_tombstone;
            }
            StatsKind::Seek => {
                self.stats.seek += 1;
                self.stats.seek_tombstone += internal_tombstone;
            }
            StatsKind::SeekForPrev => {
                self.stats.seek_for_prev += 1;
                self.stats.seek_for_prev_tombstone += internal_tombstone;
            }
        }
    }
}

/// Statistics collects the ops taken when fetching data.
#[derive(Default, Clone, Debug)]
pub struct CfStatistics {
    // How many keys that's visible to user
    pub processed_keys: usize,

    pub get: usize,
    pub next: usize,
    pub prev: usize,
    pub seek: usize,
    pub seek_for_prev: usize,
    pub over_seek_bound: usize,

    pub flow_stats: FlowStatistics,

    pub next_tombstone: usize,
    pub prev_tombstone: usize,
    pub seek_tombstone: usize,
    pub seek_for_prev_tombstone: usize,
    pub raw_value_tombstone: usize,
}

const STATS_COUNT: usize = 12;

impl CfStatistics {
    #[inline]
    pub fn total_op_count(&self) -> usize {
        self.get + self.next + self.prev + self.seek + self.seek_for_prev
    }

    pub fn details(&self) -> [(&'static str, usize); STATS_COUNT] {
        [
            (STAT_PROCESSED_KEYS, self.processed_keys),
            (STAT_GET, self.get),
            (STAT_NEXT, self.next),
            (STAT_PREV, self.prev),
            (STAT_SEEK, self.seek),
            (STAT_SEEK_FOR_PREV, self.seek_for_prev),
            (STAT_OVER_SEEK_BOUND, self.over_seek_bound),
            (STAT_NEXT_TOMBSTONE, self.next_tombstone),
            (STAT_PREV_TOMBSTONE, self.prev_tombstone),
            (STAT_SEEK_TOMBSTONE, self.seek_tombstone),
            (STAT_SEEK_FOR_PREV_TOMBSTONE, self.seek_for_prev_tombstone),
            (STAT_RAW_VALUE_TOMBSTONE, self.raw_value_tombstone),
        ]
    }

    pub fn details_enum(&self) -> [(GcKeysDetail, usize); STATS_COUNT] {
        [
            (GcKeysDetail::processed_keys, self.processed_keys),
            (GcKeysDetail::get, self.get),
            (GcKeysDetail::next, self.next),
            (GcKeysDetail::prev, self.prev),
            (GcKeysDetail::seek, self.seek),
            (GcKeysDetail::seek_for_prev, self.seek_for_prev),
            (GcKeysDetail::over_seek_bound, self.over_seek_bound),
            (GcKeysDetail::next_tombstone, self.next_tombstone),
            (GcKeysDetail::prev_tombstone, self.prev_tombstone),
            (GcKeysDetail::seek_tombstone, self.seek_tombstone),
            (
                GcKeysDetail::seek_for_prev_tombstone,
                self.seek_for_prev_tombstone,
            ),
            (GcKeysDetail::raw_value_tombstone, self.raw_value_tombstone),
        ]
    }

    pub fn add(&mut self, other: &Self) {
        self.processed_keys = self.processed_keys.saturating_add(other.processed_keys);
        self.get = self.get.saturating_add(other.get);
        self.next = self.next.saturating_add(other.next);
        self.prev = self.prev.saturating_add(other.prev);
        self.seek = self.seek.saturating_add(other.seek);
        self.seek_for_prev = self.seek_for_prev.saturating_add(other.seek_for_prev);
        self.over_seek_bound = self.over_seek_bound.saturating_add(other.over_seek_bound);
        self.flow_stats.add(&other.flow_stats);
        self.next_tombstone = self.next_tombstone.saturating_add(other.next_tombstone);
        self.prev_tombstone = self.prev_tombstone.saturating_add(other.prev_tombstone);
        self.seek_tombstone = self.seek_tombstone.saturating_add(other.seek_tombstone);
        self.seek_for_prev_tombstone = self
            .seek_for_prev_tombstone
            .saturating_add(other.seek_for_prev_tombstone);
        self.raw_value_tombstone = self
            .raw_value_tombstone
            .saturating_add(other.raw_value_tombstone);
    }

    /// Deprecated
    pub fn scan_info(&self) -> ScanInfo {
        let mut info = ScanInfo::default();
        info.set_processed(self.processed_keys as i64);
        info.set_total(self.total_op_count() as i64);
        info
    }
}

#[derive(Default, Clone, Debug)]
pub struct Statistics {
    pub lock: CfStatistics,
    pub write: CfStatistics,
    pub data: CfStatistics,

    // Number of bytes of user key-value pairs.
    //
    // A user key in mem-comparable format doesn't contain timestamp but some markers and
    // paddings, so its size is still a little bit greater than the one at client view.
    //
    // Note that a value comes from either write cf (due to it's a short value) or default cf, we
    // can't embed this `processed_size` field into `CfStatistics`.
    pub processed_size: usize,
}

impl Statistics {
    pub fn details(&self) -> [(&'static str, [(&'static str, usize); STATS_COUNT]); 3] {
        [
            (CF_DEFAULT, self.data.details()),
            (CF_LOCK, self.lock.details()),
            (CF_WRITE, self.write.details()),
        ]
    }

    pub fn details_enum(&self) -> [(GcKeysCF, [(GcKeysDetail, usize); STATS_COUNT]); 3] {
        [
            (GcKeysCF::default, self.data.details_enum()),
            (GcKeysCF::lock, self.lock.details_enum()),
            (GcKeysCF::write, self.write.details_enum()),
        ]
    }

    pub fn add(&mut self, other: &Self) {
        self.lock.add(&other.lock);
        self.write.add(&other.write);
        self.data.add(&other.data);
        self.processed_size += other.processed_size;
    }

    /// Deprecated
    pub fn scan_detail(&self) -> ScanDetail {
        let mut detail = ScanDetail::default();
        detail.set_data(self.data.scan_info());
        detail.set_lock(self.lock.scan_info());
        detail.set_write(self.write.scan_info());
        detail
    }

    pub fn mut_cf_statistics(&mut self, cf: &str) -> &mut CfStatistics {
        if cf.is_empty() {
            return &mut self.data;
        }
        match cf {
            CF_DEFAULT => &mut self.data,
            CF_LOCK => &mut self.lock,
            CF_WRITE => &mut self.write,
            _ => unreachable!(),
        }
    }

    pub fn cf_statistics(&self, cf: &str) -> &CfStatistics {
        if cf.is_empty() {
            return &self.data;
        }
        match cf {
            CF_DEFAULT => &self.data,
            CF_LOCK => &self.lock,
            CF_WRITE => &self.write,
            _ => unreachable!(),
        }
    }

    pub fn write_scan_detail(&self, detail_v2: &mut ScanDetailV2) {
        detail_v2.set_processed_versions(self.write.processed_keys as u64);
        detail_v2.set_total_versions(self.write.total_op_count() as u64);
        detail_v2.set_processed_versions_size(self.processed_size as u64);
    }
}

#[derive(Default, Debug)]
pub struct StatisticsSummary {
    pub stat: Statistics,
    pub count: u64,
}

impl StatisticsSummary {
    pub fn add_statistics(&mut self, v: &Statistics) {
        self.stat.add(v);
        self.count += 1;
    }
}

/// Latency indicators for multi-execution-stages.
///
/// The detailed meaning of the indicators is as follows:
///
/// ```text
/// ------> Begin ------> Scheduled ------> SnapshotReceived ------> Finished ------>
/// |----- schedule_wait_time -----|
///                                |-- snapshot_wait_time --|
/// |------------------- wait_wall_time --------------------|
///                                                         |-- process_wall_time --|
/// |------------------------------ kv_read_wall_time ------------------------------|
/// ```
#[derive(Debug, Default, Copy, Clone)]
pub struct StageLatencyStats {
    pub schedule_wait_time_ms: u64,
    pub snapshot_wait_time_ms: u64,
    pub wait_wall_time_ms: u64,
    pub process_wall_time_ms: u64,
}<|MERGE_RESOLUTION|>--- conflicted
+++ resolved
@@ -19,10 +19,7 @@
 const STAT_PREV_TOMBSTONE: &str = "prev_tombstone";
 const STAT_SEEK_TOMBSTONE: &str = "seek_tombstone";
 const STAT_SEEK_FOR_PREV_TOMBSTONE: &str = "seek_for_prev_tombstone";
-<<<<<<< HEAD
-=======
 /// Statistics of raw value tombstone by RawKV TTL expired or logical deleted.
->>>>>>> 69f1b01a
 const STAT_RAW_VALUE_TOMBSTONE: &str = "raw_value_tombstone";
 
 thread_local! {
