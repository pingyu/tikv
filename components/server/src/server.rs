--- conflicted
+++ resolved
@@ -106,7 +106,7 @@
 use crate::{memory::*, setup::*, signal_handler};
 
 #[inline]
-fn run_impl<CER: ConfiguredRaftEngine>(config: TiKvConfig) {
+fn run_impl<CER: ConfiguredRaftEngine, Api: APIVersion>(config: TiKvConfig) {
     let mut tikv = TiKVServer::<CER>::init(config);
 
     // Must be called after `TiKVServer::init`.
@@ -122,7 +122,7 @@
     let listener = tikv.init_flow_receiver();
     let (engines, engines_info) = tikv.init_raw_engines(listener);
     tikv.init_engines(engines.clone());
-    let server_config = tikv.init_servers();
+    let server_config = tikv.init_servers::<Api>();
     tikv.register_services();
     tikv.init_metrics_flusher(fetcher, engines_info);
     tikv.init_storage_stats_task(engines);
@@ -154,50 +154,13 @@
 
     let _m = Monitor::default();
 
-<<<<<<< HEAD
-    macro_rules! run_impl {
-        ($ER: ty, $API: ty) => {{
-            let mut tikv = TiKVServer::<$ER>::init(config);
-
-            // Must be called after `TiKVServer::init`.
-            let memory_limit = tikv.config.memory_usage_limit.unwrap().0;
-            let high_water = (tikv.config.memory_usage_high_water * memory_limit as f64) as u64;
-            register_memory_usage_high_water(high_water);
-
-            tikv.check_conflict_addr();
-            tikv.init_fs();
-            tikv.init_yatp();
-            tikv.init_encryption();
-            let fetcher = tikv.init_io_utility();
-            let listener = tikv.init_flow_receiver();
-            let (engines, engines_info) = tikv.init_raw_engines(listener);
-            tikv.init_engines(engines.clone());
-            let server_config = tikv.init_servers::<$API>();
-            tikv.register_services();
-            tikv.init_metrics_flusher(fetcher, engines_info);
-            tikv.init_storage_stats_task(engines);
-            tikv.run_server(server_config);
-            tikv.run_status_server();
-
-            signal_handler::wait_for_signal(Some(tikv.engines.take().unwrap().engines));
-            tikv.stop();
-        }};
-    }
-
     dispatch_api_version!(config.storage.api_version(), {
         if !config.raft_engine.enable {
-            run_impl!(RocksEngine, API)
+            run_impl::<RocksEngine, API>(config)
         } else {
-            run_impl!(RaftLogEngine, API)
-        }
-    })
-=======
-    if !config.raft_engine.enable {
-        run_impl::<RocksEngine>(config)
-    } else {
-        run_impl::<RaftLogEngine>(config)
-    }
->>>>>>> 923870f3
+            run_impl::<RaftLogEngine, API>(config)
+        }
+    }
 }
 
 const RESERVED_OPEN_FDS: u64 = 1000;
