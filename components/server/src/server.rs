--- conflicted
+++ resolved
@@ -689,11 +689,8 @@
             flow_controller,
             pd_sender.clone(),
             resource_tag_factory.clone(),
-<<<<<<< HEAD
             causal_ts_provider.clone(),
-=======
             self.pd_client.feature_gate().clone(),
->>>>>>> b394b4d1
         )
         .unwrap_or_else(|e| fatal!("failed to create raft storage: {}", e));
 
