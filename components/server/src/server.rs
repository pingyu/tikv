// Copyright 2021 TiKV Project Authors. Licensed under Apache-2.0.

//! This module startups all the components of a TiKV server.
//!
//! It is responsible for reading from configs, starting up the various server components,
//! and handling errors (mostly by aborting and reporting to the user).
//!
//! The entry point is `run_tikv`.
//!
//! Components are often used to initialize other components, and/or must be explicitly stopped.
//! We keep these components in the `TiKVServer` struct.

use std::{
    cmp,
    convert::TryFrom,
    env, fmt,
    net::SocketAddr,
    path::{Path, PathBuf},
    str::FromStr,
    sync::{
        atomic::{AtomicU32, AtomicU64, Ordering},
        mpsc, Arc, Mutex,
    },
    time::Duration,
    u64,
};

use causal_ts::CausalTsProvider;
use cdc::{CdcConfigManager, MemoryQuota};
use concurrency_manager::ConcurrencyManager;
use encryption_export::{data_key_manager_from_config, DataKeyManager};
use engine_rocks::{from_rocks_compression_type, get_env, FlowInfo, RocksEngine};
use engine_traits::{
    compaction_job::CompactionJobInfo, CFOptionsExt, ColumnFamilyOptions, Engines,
    FlowControlFactorsExt, KvEngine, MiscExt, RaftEngine, CF_DEFAULT, CF_LOCK, CF_WRITE,
};
use error_code::ErrorCodeExt;
use file_system::{
    get_io_rate_limiter, set_io_rate_limiter, BytesFetcher, File, IOBudgetAdjustor,
    MetricsManager as IOMetricsManager,
};
use futures::executor::block_on;
use grpcio::{EnvBuilder, Environment};
use kvproto::{
    brpb::create_backup, cdcpb::create_change_data, deadlock::create_deadlock,
    debugpb::create_debug, diagnosticspb::create_diagnostics, import_sstpb::create_import_sst,
    kvrpcpb::ApiVersion, resource_usage_agent::create_resource_metering_pub_sub,
};
use pd_client::{PdClient, RpcClient};
use raft_log_engine::RaftLogEngine;
use raftstore::{
    coprocessor::{
        config::SplitCheckConfigManager, BoxConsistencyCheckObserver, ConsistencyCheckMethod,
        CoprocessorHost, RawConsistencyCheckObserver, RegionInfoAccessor,
    },
    router::ServerRaftStoreRouter,
    store::{
        config::RaftstoreConfigManager,
        fsm,
        fsm::store::{RaftBatchSystem, RaftRouter, StoreMeta, PENDING_MSG_CAP},
        memory::MEMTRACE_ROOT as MEMTRACE_RAFTSTORE,
        AutoSplitController, CheckLeaderRunner, GlobalReplicationState, LocalReader, SnapManager,
        SnapManagerBuilder, SplitCheckRunner, SplitConfigManager, StoreMsg,
    },
};
use security::SecurityManager;
use tikv::{
    config::{ConfigController, DBConfigManger, DBType, TiKvConfig, DEFAULT_ROCKSDB_SUB_DIR},
    coprocessor::{self, MEMTRACE_ROOT as MEMTRACE_COPROCESSOR},
    coprocessor_v2,
    import::{ImportSSTService, SSTImporter},
    read_pool::{build_yatp_read_pool, ReadPool, ReadPoolConfigManager},
    server::raftkv::ReplicaReadLockChecker,
    server::{
        config::Config as ServerConfig,
        config::ServerConfigManager,
        create_raft_storage,
        gc_worker::{AutoGcConfig, GcWorker},
        lock_manager::LockManager,
        resolve,
        service::{DebugService, DiagnosticsService},
        status_server::StatusServer,
        ttl::TTLChecker,
        Node, RaftKv, Server, CPU_CORES_QUOTA_GAUGE, DEFAULT_CLUSTER_ID, GRPC_THREAD_PREFIX,
    },
    storage::{
        self, config_manager::StorageConfigManger, mvcc::MvccConsistencyCheckObserver,
        txn::flow_controller::FlowController, Engine,
    },
};
use tikv_util::{
    check_environment_variables,
    config::{ensure_dir_exist, RaftDataStateMachine, VersionTrack},
    math::MovingAvgU32,
    quota_limiter::QuotaLimiter,
    sys::{disk, register_memory_usage_high_water, SysQuota},
    thread_group::GroupProperties,
    time::{Instant, Monitor},
    worker::{Builder as WorkerBuilder, LazyWorker, Worker},
};
use tokio::runtime::Builder;

use crate::raft_engine_switch::*;
use crate::{memory::*, setup::*, signal_handler};

/// Run a TiKV server. Returns when the server is shutdown by the user, in which
/// case the server will be properly stopped.
pub fn run_tikv(config: TiKvConfig) {
    // Sets the global logger ASAP.
    // It is okay to use the config w/o `validate()`,
    // because `initial_logger()` handles various conditions.
    initial_logger(&config);

    // Print version information.
    let build_timestamp = option_env!("TIKV_BUILD_TIME");
    tikv::log_tikv_info(build_timestamp);

    // Print resource quota.
    SysQuota::log_quota();
    CPU_CORES_QUOTA_GAUGE.set(SysQuota::cpu_cores_quota());

    // Do some prepare works before start.
    pre_start();

    let _m = Monitor::default();

    macro_rules! run_impl {
        ($ER: ty) => {{
            let mut tikv = TiKVServer::<$ER>::init(config);

            // Must be called after `TiKVServer::init`.
            let memory_limit = tikv.config.memory_usage_limit.unwrap().0;
            let high_water = (tikv.config.memory_usage_high_water * memory_limit as f64) as u64;
            register_memory_usage_high_water(high_water);

            tikv.check_conflict_addr();
            tikv.init_fs();
            tikv.init_yatp();
            tikv.init_encryption();
            let fetcher = tikv.init_io_utility();
            let listener = tikv.init_flow_receiver();
            let (engines, engines_info) = tikv.init_raw_engines(listener);
            tikv.init_engines(engines.clone());
            let server_config = tikv.init_servers();
            tikv.register_services();
            tikv.init_metrics_flusher(fetcher, engines_info);
            tikv.init_storage_stats_task(engines);
            tikv.run_server(server_config);
            tikv.run_status_server();

            signal_handler::wait_for_signal(Some(tikv.engines.take().unwrap().engines));
            tikv.stop();
        }};
    }

    if !config.raft_engine.enable {
        run_impl!(RocksEngine)
    } else {
        run_impl!(RaftLogEngine)
    }
}

const RESERVED_OPEN_FDS: u64 = 1000;

const DEFAULT_METRICS_FLUSH_INTERVAL: Duration = Duration::from_millis(10_000);
const DEFAULT_MEMTRACE_FLUSH_INTERVAL: Duration = Duration::from_millis(1_000);
const DEFAULT_ENGINE_METRICS_RESET_INTERVAL: Duration = Duration::from_millis(60_000);
const DEFAULT_STORAGE_STATS_INTERVAL: Duration = Duration::from_secs(1);

/// A complete TiKV server.
struct TiKVServer<ER: RaftEngine> {
    config: TiKvConfig,
    cfg_controller: Option<ConfigController>,
    security_mgr: Arc<SecurityManager>,
    pd_client: Arc<RpcClient>,
    router: RaftRouter<RocksEngine, ER>,
    flow_info_sender: Option<mpsc::Sender<FlowInfo>>,
    flow_info_receiver: Option<mpsc::Receiver<FlowInfo>>,
    system: Option<RaftBatchSystem<RocksEngine, ER>>,
    resolver: resolve::PdStoreAddrResolver,
    state: Arc<Mutex<GlobalReplicationState>>,
    store_path: PathBuf,
    snap_mgr: Option<SnapManager>, // Will be filled in `init_servers`.
    encryption_key_manager: Option<Arc<DataKeyManager>>,
    engines: Option<TiKVEngines<RocksEngine, ER>>,
    servers: Option<Servers<RocksEngine, ER>>,
    region_info_accessor: RegionInfoAccessor,
    coprocessor_host: Option<CoprocessorHost<RocksEngine>>,
    to_stop: Vec<Box<dyn Stop>>,
    lock_files: Vec<File>,
    concurrency_manager: ConcurrencyManager,
    env: Arc<Environment>,
    background_worker: Worker,
    quota_limiter: Arc<QuotaLimiter>,
}

struct TiKVEngines<EK: KvEngine, ER: RaftEngine> {
    engines: Engines<EK, ER>,
    store_meta: Arc<Mutex<StoreMeta>>,
    engine: RaftKv<EK, ServerRaftStoreRouter<EK, ER>>,
}

struct Servers<EK: KvEngine, ER: RaftEngine> {
    lock_mgr: LockManager,
    server: LocalServer<EK, ER>,
    node: Node<RpcClient, EK, ER>,
    importer: Arc<SSTImporter>,
    cdc_scheduler: tikv_util::worker::Scheduler<cdc::Task>,
    cdc_memory_quota: MemoryQuota,
    rsmeter_pubsub_service: resource_metering::PubSubService,
}

type LocalServer<EK, ER> =
    Server<RaftRouter<EK, ER>, resolve::PdStoreAddrResolver, LocalRaftKv<EK, ER>>;
type LocalRaftKv<EK, ER> = RaftKv<EK, ServerRaftStoreRouter<EK, ER>>;

impl<ER: RaftEngine> TiKVServer<ER> {
    fn init(mut config: TiKvConfig) -> TiKVServer<ER> {
        tikv_util::thread_group::set_properties(Some(GroupProperties::default()));
        // It is okay use pd config and security config before `init_config`,
        // because these configs must be provided by command line, and only
        // used during startup process.
        let security_mgr = Arc::new(
            SecurityManager::new(&config.security)
                .unwrap_or_else(|e| fatal!("failed to create security manager: {}", e)),
        );
        let env = Arc::new(
            EnvBuilder::new()
                .cq_count(config.server.grpc_concurrency)
                .name_prefix(thd_name!(GRPC_THREAD_PREFIX))
                .build(),
        );
        let pd_client =
            Self::connect_to_pd_cluster(&mut config, env.clone(), Arc::clone(&security_mgr));

        // Initialize and check config
        let cfg_controller = Self::init_config(config);
        let config = cfg_controller.get_current();

        let store_path = Path::new(&config.storage.data_dir).to_owned();

        // Initialize raftstore channels.
        let (router, system) = fsm::create_raft_batch_system(&config.raft_store);

        let thread_count = config.server.background_thread_count;
        let background_worker = WorkerBuilder::new("background")
            .thread_count(thread_count)
            .create();
        let (resolver, state) =
            resolve::new_resolver(Arc::clone(&pd_client), &background_worker, router.clone());

        let mut coprocessor_host = Some(CoprocessorHost::new(
            router.clone(),
            config.coprocessor.clone(),
        ));
        let region_info_accessor = RegionInfoAccessor::new(coprocessor_host.as_mut().unwrap());

        // Initialize concurrency manager
        let latest_ts = block_on(pd_client.get_tso()).expect("failed to get timestamp from PD");
        let concurrency_manager = ConcurrencyManager::new(latest_ts);

        let quota_limiter = Arc::new(QuotaLimiter::new(
            config.quota.foreground_cpu_time,
            config.quota.foreground_write_bandwidth,
            config.quota.foreground_read_bandwidth,
        ));

        TiKVServer {
            config,
            cfg_controller: Some(cfg_controller),
            security_mgr,
            pd_client,
            router,
            system: Some(system),
            resolver,
            state,
            store_path,
            snap_mgr: None,
            encryption_key_manager: None,
            engines: None,
            servers: None,
            region_info_accessor,
            coprocessor_host,
            to_stop: vec![],
            lock_files: vec![],
            concurrency_manager,
            env,
            background_worker,
            flow_info_sender: None,
            flow_info_receiver: None,
            quota_limiter,
        }
    }

    /// Initialize and check the config
    ///
    /// Warnings are logged and fatal errors exist.
    ///
    /// #  Fatal errors
    ///
    /// - If `dynamic config` feature is enabled and failed to register config to PD
    /// - If some critical configs (like data dir) are differrent from last run
    /// - If the config can't pass `validate()`
    /// - If the max open file descriptor limit is not high enough to support
    ///   the main database and the raft database.
    fn init_config(mut config: TiKvConfig) -> ConfigController {
        validate_and_persist_config(&mut config, true);

        ensure_dir_exist(&config.storage.data_dir).unwrap();
        if !config.rocksdb.wal_dir.is_empty() {
            ensure_dir_exist(&config.rocksdb.wal_dir).unwrap();
        }
        if config.raft_engine.enable {
            ensure_dir_exist(&config.raft_engine.config().dir).unwrap();
        } else {
            ensure_dir_exist(&config.raft_store.raftdb_path).unwrap();
            if !config.raftdb.wal_dir.is_empty() {
                ensure_dir_exist(&config.raftdb.wal_dir).unwrap();
            }
        }

        check_system_config(&config);

        tikv_util::set_panic_hook(config.abort_on_panic, &config.storage.data_dir);

        info!(
            "using config";
            "config" => serde_json::to_string(&config).unwrap(),
        );
        if config.panic_when_unexpected_key_or_data {
            info!("panic-when-unexpected-key-or-data is on");
            tikv_util::set_panic_when_unexpected_key_or_data(true);
        }

        config.write_into_metrics();

        ConfigController::new(config)
    }

    fn connect_to_pd_cluster(
        config: &mut TiKvConfig,
        env: Arc<Environment>,
        security_mgr: Arc<SecurityManager>,
    ) -> Arc<RpcClient> {
        let pd_client = Arc::new(
            RpcClient::new(&config.pd, Some(env), security_mgr)
                .unwrap_or_else(|e| fatal!("failed to create rpc client: {}", e)),
        );

        let cluster_id = pd_client
            .get_cluster_id()
            .unwrap_or_else(|e| fatal!("failed to get cluster id: {}", e));
        if cluster_id == DEFAULT_CLUSTER_ID {
            fatal!("cluster id can't be {}", DEFAULT_CLUSTER_ID);
        }
        config.server.cluster_id = cluster_id;
        info!(
            "connect to PD cluster";
            "cluster_id" => cluster_id
        );

        pd_client
    }

    fn check_conflict_addr(&mut self) {
        let cur_addr: SocketAddr = self
            .config
            .server
            .addr
            .parse()
            .expect("failed to parse into a socket address");
        let cur_ip = cur_addr.ip();
        let cur_port = cur_addr.port();
        let lock_dir = get_lock_dir();

        let search_base = env::temp_dir().join(&lock_dir);
        file_system::create_dir_all(&search_base)
            .unwrap_or_else(|_| panic!("create {} failed", search_base.display()));

        for entry in file_system::read_dir(&search_base).unwrap().flatten() {
            if !entry.file_type().unwrap().is_file() {
                continue;
            }
            let file_path = entry.path();
            let file_name = file_path.file_name().unwrap().to_str().unwrap();
            if let Ok(addr) = file_name.replace('_', ":").parse::<SocketAddr>() {
                let ip = addr.ip();
                let port = addr.port();
                if cur_port == port
                    && (cur_ip == ip || cur_ip.is_unspecified() || ip.is_unspecified())
                {
                    let _ = try_lock_conflict_addr(file_path);
                }
            }
        }

        let cur_path = search_base.join(cur_addr.to_string().replace(':', "_"));
        let cur_file = try_lock_conflict_addr(cur_path);
        self.lock_files.push(cur_file);
    }

    fn init_fs(&mut self) {
        let lock_path = self.store_path.join(Path::new("LOCK"));

        let f = File::create(lock_path.as_path())
            .unwrap_or_else(|e| fatal!("failed to create lock at {}: {}", lock_path.display(), e));
        if f.try_lock_exclusive().is_err() {
            fatal!(
                "lock {} failed, maybe another instance is using this directory.",
                self.store_path.display()
            );
        }
        self.lock_files.push(f);

        if tikv_util::panic_mark_file_exists(&self.config.storage.data_dir) {
            fatal!(
                "panic_mark_file {} exists, there must be something wrong with the db. \
                     Do not remove the panic_mark_file and force the TiKV node to restart. \
                     Please contact TiKV maintainers to investigate the issue. \
                     If needed, use scale in and scale out to replace the TiKV node. \
                     https://docs.pingcap.com/tidb/stable/scale-tidb-using-tiup",
                tikv_util::panic_mark_file_path(&self.config.storage.data_dir).display()
            );
        }

        // We truncate a big file to make sure that both raftdb and kvdb of TiKV have enough space
        // to do compaction and region migration when TiKV recover. This file is created in
        // data_dir rather than db_path, because we must not increase store size of db_path.
        let disk_stats = fs2::statvfs(&self.config.storage.data_dir).unwrap();
        let mut capacity = disk_stats.total_space();
        if self.config.raft_store.capacity.0 > 0 {
            capacity = cmp::min(capacity, self.config.raft_store.capacity.0);
        }
        let mut reserve_space = self.config.storage.reserve_space.0;
        if self.config.storage.reserve_space.0 != 0 {
            reserve_space = cmp::max(
                (capacity as f64 * 0.05) as u64,
                self.config.storage.reserve_space.0,
            );
        }
        disk::set_disk_reserved_space(reserve_space);
        let path =
            Path::new(&self.config.storage.data_dir).join(file_system::SPACE_PLACEHOLDER_FILE);
        if let Err(e) = file_system::remove_file(&path) {
            warn!("failed to remove space holder on starting: {}", e);
        }

        let available = disk_stats.available_space();
        // place holder file size is 20% of total reserved space.
        if available > reserve_space {
            file_system::reserve_space_for_recover(
                &self.config.storage.data_dir,
                reserve_space / 5,
            )
            .map_err(|e| panic!("Failed to reserve space for recovery: {}.", e))
            .unwrap();
        } else {
            warn!("no enough disk space left to create the place holder file");
        }
    }

    fn init_yatp(&self) {
        yatp::metrics::set_namespace(Some("tikv"));
        prometheus::register(Box::new(yatp::metrics::MULTILEVEL_LEVEL0_CHANCE.clone())).unwrap();
        prometheus::register(Box::new(yatp::metrics::MULTILEVEL_LEVEL_ELAPSED.clone())).unwrap();
    }

    fn init_encryption(&mut self) {
        self.encryption_key_manager = data_key_manager_from_config(
            &self.config.security.encryption,
            &self.config.storage.data_dir,
        )
        .map_err(|e| {
            panic!(
                "Encryption failed to initialize: {}. code: {}",
                e,
                e.error_code()
            )
        })
        .unwrap()
        .map(Arc::new);
    }

    fn create_raftstore_compaction_listener(&self) -> engine_rocks::CompactionListener {
        fn size_change_filter(info: &engine_rocks::RocksCompactionJobInfo<'_>) -> bool {
            // When calculating region size, we only consider write and default
            // column families.
            let cf = info.cf_name();
            if cf != CF_WRITE && cf != CF_DEFAULT {
                return false;
            }
            // Compactions in level 0 and level 1 are very frequently.
            if info.output_level() < 2 {
                return false;
            }

            true
        }

        let ch = Mutex::new(self.router.clone());
        let compacted_handler =
            Box::new(move |compacted_event: engine_rocks::RocksCompactedEvent| {
                let ch = ch.lock().unwrap();
                let event = StoreMsg::CompactedEvent(compacted_event);
                if let Err(e) = ch.send_control(event) {
                    error_unknown!(?e; "send compaction finished event to raftstore failed");
                }
            });
        engine_rocks::CompactionListener::new(compacted_handler, Some(size_change_filter))
    }

    fn init_flow_receiver(&mut self) -> engine_rocks::FlowListener {
        let (tx, rx) = mpsc::channel();
        self.flow_info_sender = Some(tx.clone());
        self.flow_info_receiver = Some(rx);
        engine_rocks::FlowListener::new(tx)
    }

    fn init_engines(&mut self, engines: Engines<RocksEngine, ER>) {
        let store_meta = Arc::new(Mutex::new(StoreMeta::new(PENDING_MSG_CAP)));
        let engine = RaftKv::new(
            ServerRaftStoreRouter::new(
                self.router.clone(),
                LocalReader::new(engines.kv.clone(), store_meta.clone(), self.router.clone()),
            ),
            engines.kv.clone(),
        );

        self.engines = Some(TiKVEngines {
            engines,
            store_meta,
            engine,
        });
    }

    fn init_gc_worker(
        &mut self,
    ) -> GcWorker<
        RaftKv<RocksEngine, ServerRaftStoreRouter<RocksEngine, ER>>,
        RaftRouter<RocksEngine, ER>,
    > {
        let engines = self.engines.as_ref().unwrap();
        let mut gc_worker = GcWorker::new(
            engines.engine.clone(),
            self.router.clone(),
            self.flow_info_sender.take().unwrap(),
            self.config.gc.clone(),
            self.pd_client.feature_gate().clone(),
        );
        gc_worker
            .start()
            .unwrap_or_else(|e| fatal!("failed to start gc worker: {}", e));
        gc_worker
            .start_observe_lock_apply(
                self.coprocessor_host.as_mut().unwrap(),
                self.concurrency_manager.clone(),
            )
            .unwrap_or_else(|e| fatal!("gc worker failed to observe lock apply: {}", e));

        let cfg_controller = self.cfg_controller.as_mut().unwrap();
        cfg_controller.register(
            tikv::config::Module::Gc,
            Box::new(gc_worker.get_config_manager()),
        );

        gc_worker
    }

    fn init_servers(&mut self) -> Arc<VersionTrack<ServerConfig>> {
        let flow_controller = Arc::new(FlowController::new(
            &self.config.storage.flow_control,
            self.engines.as_ref().unwrap().engine.kv_engine(),
            self.flow_info_receiver.take().unwrap(),
        ));
        let gc_worker = self.init_gc_worker();
        let mut ttl_checker = Box::new(LazyWorker::new("ttl-checker"));
        let ttl_scheduler = ttl_checker.scheduler();

        let cfg_controller = self.cfg_controller.as_mut().unwrap();

        // Create cdc.
        let mut cdc_worker = Box::new(LazyWorker::new("cdc"));
        let cdc_scheduler = cdc_worker.scheduler();
        let txn_extra_scheduler = cdc::CdcTxnExtraScheduler::new(cdc_scheduler.clone());

        self.engines
            .as_mut()
            .unwrap()
            .engine
            .set_txn_extra_scheduler(Arc::new(txn_extra_scheduler));

        let lock_mgr = LockManager::new(&self.config.pessimistic_txn);
        cfg_controller.register(
            tikv::config::Module::PessimisticTxn,
            Box::new(lock_mgr.config_manager()),
        );
        lock_mgr.register_detector_role_change_observer(self.coprocessor_host.as_mut().unwrap());

        let engines = self.engines.as_ref().unwrap();

        let pd_worker = LazyWorker::new("pd-worker");
        let pd_sender = pd_worker.scheduler();

        let unified_read_pool = if self.config.readpool.is_unified_pool_enabled() {
            Some(build_yatp_read_pool(
                &self.config.readpool.unified,
                pd_sender.clone(),
                engines.engine.clone(),
            ))
        } else {
            None
        };

        // The `DebugService` and `DiagnosticsService` will share the same thread pool
        let props = tikv_util::thread_group::current_properties();
        let debug_thread_pool = Arc::new(
            Builder::new_multi_thread()
                .thread_name(thd_name!("debugger"))
                .worker_threads(1)
                .on_thread_start(move || {
                    tikv_alloc::add_thread_memory_accessor();
                    tikv_util::thread_group::set_properties(props.clone());
                })
                .on_thread_stop(tikv_alloc::remove_thread_memory_accessor)
                .build()
                .unwrap(),
        );

        // Start resource metering.
        let (recorder_notifier, collector_reg_handle, resource_tag_factory, recorder_worker) =
            resource_metering::init_recorder(self.config.resource_metering.precision.as_millis());
        self.to_stop.push(recorder_worker);
        let (reporter_notifier, data_sink_reg_handle, reporter_worker) =
            resource_metering::init_reporter(
                self.config.resource_metering.clone(),
                collector_reg_handle.clone(),
            );
        self.to_stop.push(reporter_worker);
        let (address_change_notifier, single_target_worker) = resource_metering::init_single_target(
            self.config.resource_metering.receiver_address.clone(),
            self.env.clone(),
            data_sink_reg_handle.clone(),
        );
        self.to_stop.push(single_target_worker);
        let rsmeter_pubsub_service = resource_metering::PubSubService::new(data_sink_reg_handle);

        let cfg_manager = resource_metering::ConfigManager::new(
            self.config.resource_metering.clone(),
            recorder_notifier,
            reporter_notifier,
            address_change_notifier,
        );
        cfg_controller.register(
            tikv::config::Module::ResourceMetering,
            Box::new(cfg_manager),
        );

        let storage_read_pool_handle = if self.config.readpool.storage.use_unified_pool() {
            unified_read_pool.as_ref().unwrap().handle()
        } else {
            let storage_read_pools = ReadPool::from(storage::build_read_pool(
                &self.config.readpool.storage,
                pd_sender.clone(),
                engines.engine.clone(),
            ));
            storage_read_pools.handle()
        };

        // Create causal timestamp provider
        let causal_ts_provider: Option<Arc<dyn CausalTsProvider>> =
            if let ApiVersion::V2 = self.config.storage.api_version() {
                let hlc = causal_ts::HlcProvider::new(self.pd_client.clone());
                if let Err(e) = block_on(hlc.init()) {
                    panic!("Causal timestamp provider initialize failed: {:?}", e);
                }
                info!("Causal timestamp startup.");
                Some(Arc::new(hlc))
            } else {
                None
            };

        let storage = create_raft_storage(
            engines.engine.clone(),
            &self.config.storage,
            storage_read_pool_handle,
            lock_mgr.clone(),
            self.concurrency_manager.clone(),
            lock_mgr.get_storage_dynamic_configs(),
            flow_controller.clone(),
            pd_sender.clone(),
            resource_tag_factory.clone(),
<<<<<<< HEAD
            causal_ts_provider.clone(),
=======
            Arc::clone(&self.quota_limiter),
>>>>>>> ed45aa00
            self.pd_client.feature_gate().clone(),
        )
        .unwrap_or_else(|e| fatal!("failed to create raft storage: {}", e));
        cfg_controller.register(
            tikv::config::Module::Storage,
            Box::new(StorageConfigManger::new(
                self.engines.as_ref().unwrap().engine.kv_engine(),
                self.config.storage.block_cache.shared,
                ttl_scheduler,
                flow_controller,
                storage.get_scheduler(),
            )),
        );

        ReplicaReadLockChecker::new(self.concurrency_manager.clone())
            .register(self.coprocessor_host.as_mut().unwrap());

        // Create snapshot manager, server.
        let snap_path = self
            .store_path
            .join(Path::new("snap"))
            .to_str()
            .unwrap()
            .to_owned();

        let bps = i64::try_from(self.config.server.snap_max_write_bytes_per_sec.0)
            .unwrap_or_else(|_| fatal!("snap_max_write_bytes_per_sec > i64::max_value"));

        let snap_mgr = SnapManagerBuilder::default()
            .max_write_bytes_per_sec(bps)
            .max_total_size(self.config.server.snap_max_total_size.0)
            .encryption_key_manager(self.encryption_key_manager.clone())
            .build(snap_path);

        // Create coprocessor endpoint.
        let cop_read_pool_handle = if self.config.readpool.coprocessor.use_unified_pool() {
            unified_read_pool.as_ref().unwrap().handle()
        } else {
            let cop_read_pools = ReadPool::from(coprocessor::readpool_impl::build_read_pool(
                &self.config.readpool.coprocessor,
                pd_sender,
                engines.engine.clone(),
            ));
            cop_read_pools.handle()
        };

<<<<<<< HEAD
        // Register causal timestamp observer.
        if let Some(causal_ts_provider) = causal_ts_provider {
            let causal_manager = Arc::new(causal_ts::RegionsCausalManager::default());
            let causal_ob = causal_ts::CausalObserver::new(causal_manager, causal_ts_provider);
            causal_ob.register_to(self.coprocessor_host.as_mut().unwrap());
        }

=======
        if self.config.readpool.is_unified_pool_enabled() {
            cfg_controller.register(
                tikv::config::Module::Readpool,
                Box::new(ReadPoolConfigManager(
                    unified_read_pool.as_ref().unwrap().handle(),
                )),
            );
        }

        // Register causal observer for RawKV API V2
        // TODO: uncomment after finish modification of Storage.
        // if let ApiVersion::V2 = self.config.storage.api_version() {
        //     let tso = block_on(causal_ts::BatchTsoProvider::new_opt(
        //         self.pd_client.clone(),
        //         self.config.causal_ts.renew_interval.0,
        //         self.config.causal_ts.renew_batch_min_size,
        //     ));
        //     if let Err(e) = tso {
        //         panic!("Causal timestamp provider initialize failed: {:?}", e);
        //     }
        //     let causal_ts_provider = Arc::new(tso.unwrap());
        //     info!("Causal timestamp provider startup.");
        //
        //     let causal_ob = causal_ts::CausalObserver::new(causal_ts_provider);
        //     causal_ob.register_to(self.coprocessor_host.as_mut().unwrap());
        // }

>>>>>>> ed45aa00
        // Register cdc.
        let cdc_ob = cdc::CdcObserver::new(cdc_scheduler.clone());
        cdc_ob.register_to(self.coprocessor_host.as_mut().unwrap());
        // Register cdc config manager.
        cfg_controller.register(
            tikv::config::Module::CDC,
            Box::new(CdcConfigManager(cdc_worker.scheduler())),
        );

        // Create resolved ts worker
        let rts_worker = if self.config.resolved_ts.enable {
            let worker = Box::new(LazyWorker::new("resolved-ts"));
            // Register the resolved ts observer
            let resolved_ts_ob = resolved_ts::Observer::new(worker.scheduler());
            resolved_ts_ob.register_to(self.coprocessor_host.as_mut().unwrap());
            // Register config manager for resolved ts worker
            cfg_controller.register(
                tikv::config::Module::ResolvedTs,
                Box::new(resolved_ts::ResolvedTsConfigManager::new(
                    worker.scheduler(),
                )),
            );
            Some(worker)
        } else {
            None
        };

        let check_leader_runner = CheckLeaderRunner::new(engines.store_meta.clone());
        let check_leader_scheduler = self
            .background_worker
            .start("check-leader", check_leader_runner);

        let server_config = Arc::new(VersionTrack::new(self.config.server.clone()));

        self.config
            .raft_store
            .validate()
            .unwrap_or_else(|e| fatal!("failed to validate raftstore config {}", e));
        let raft_store = Arc::new(VersionTrack::new(self.config.raft_store.clone()));
        let mut node = Node::new(
            self.system.take().unwrap(),
            &server_config.value().clone(),
            raft_store.clone(),
            self.config.storage.api_version(),
            self.pd_client.clone(),
            self.state.clone(),
            self.background_worker.clone(),
        );
        node.try_bootstrap_store(engines.engines.clone())
            .unwrap_or_else(|e| fatal!("failed to bootstrap node id: {}", e));

        self.snap_mgr = Some(snap_mgr.clone());
        // Create server
        let server = Server::new(
            node.id(),
            &server_config,
            &self.security_mgr,
            storage,
            coprocessor::Endpoint::new(
                &server_config.value(),
                cop_read_pool_handle,
                self.concurrency_manager.clone(),
                engine_rocks::raw_util::to_raw_perf_level(self.config.coprocessor.perf_level),
                resource_tag_factory,
                Arc::clone(&self.quota_limiter),
            ),
            coprocessor_v2::Endpoint::new(&self.config.coprocessor_v2),
            self.router.clone(),
            self.resolver.clone(),
            snap_mgr.clone(),
            gc_worker.clone(),
            check_leader_scheduler,
            self.env.clone(),
            unified_read_pool,
            debug_thread_pool,
        )
        .unwrap_or_else(|e| fatal!("failed to create server: {}", e));
        cfg_controller.register(
            tikv::config::Module::Server,
            Box::new(ServerConfigManager::new(
                server.get_snap_worker_scheduler(),
                server_config.clone(),
            )),
        );

        let import_path = self.store_path.join("import");
        let mut importer = SSTImporter::new(
            &self.config.import,
            import_path,
            self.encryption_key_manager.clone(),
            self.config.storage.api_version(),
        )
        .unwrap();
        for (cf_name, compression_type) in &[
            (
                CF_DEFAULT,
                self.config.rocksdb.defaultcf.bottommost_level_compression,
            ),
            (
                CF_WRITE,
                self.config.rocksdb.writecf.bottommost_level_compression,
            ),
        ] {
            importer.set_compression_type(cf_name, from_rocks_compression_type(*compression_type));
        }
        let importer = Arc::new(importer);

        let split_check_runner = SplitCheckRunner::new(
            engines.engines.kv.clone(),
            self.router.clone(),
            self.coprocessor_host.clone().unwrap(),
        );
        let split_check_scheduler = self
            .background_worker
            .start("split-check", split_check_runner);
        cfg_controller.register(
            tikv::config::Module::Coprocessor,
            Box::new(SplitCheckConfigManager(split_check_scheduler.clone())),
        );

        let split_config_manager =
            SplitConfigManager(Arc::new(VersionTrack::new(self.config.split.clone())));
        cfg_controller.register(
            tikv::config::Module::Split,
            Box::new(split_config_manager.clone()),
        );

        let auto_split_controller = AutoSplitController::new(split_config_manager);

        // `ConsistencyCheckObserver` must be registered before `Node::start`.
        let safe_point = Arc::new(AtomicU64::new(0));
        let observer = match self.config.coprocessor.consistency_check_method {
            ConsistencyCheckMethod::Mvcc => BoxConsistencyCheckObserver::new(
                MvccConsistencyCheckObserver::new(safe_point.clone()),
            ),
            ConsistencyCheckMethod::Raw => {
                BoxConsistencyCheckObserver::new(RawConsistencyCheckObserver::default())
            }
        };
        self.coprocessor_host
            .as_mut()
            .unwrap()
            .registry
            .register_consistency_check_observer(100, observer);

        node.start(
            engines.engines.clone(),
            server.transport(),
            snap_mgr,
            pd_worker,
            engines.store_meta.clone(),
            self.coprocessor_host.clone().unwrap(),
            importer.clone(),
            split_check_scheduler,
            auto_split_controller,
            self.concurrency_manager.clone(),
            collector_reg_handle,
        )
        .unwrap_or_else(|e| fatal!("failed to start node: {}", e));

        // Start auto gc. Must after `Node::start` because `node_id` is initialized there.
        assert!(node.id() > 0); // Node id should never be 0.
        let auto_gc_config = AutoGcConfig::new(
            self.pd_client.clone(),
            self.region_info_accessor.clone(),
            node.id(),
        );
        if let Err(e) = gc_worker.start_auto_gc(auto_gc_config, safe_point) {
            fatal!("failed to start auto_gc on storage, error: {}", e);
        }

        initial_metric(&self.config.metric);
        if self.config.storage.enable_ttl {
            ttl_checker.start_with_timer(TTLChecker::new(
                self.engines.as_ref().unwrap().engine.kv_engine(),
                self.region_info_accessor.clone(),
                self.config.storage.ttl_check_poll_interval.into(),
            ));
            self.to_stop.push(ttl_checker);
        }

        // Start CDC.
        let cdc_memory_quota = MemoryQuota::new(self.config.cdc.sink_memory_quota.0 as _);
        let cdc_endpoint = cdc::Endpoint::new(
            self.config.server.cluster_id,
            &self.config.cdc,
            self.pd_client.clone(),
            cdc_scheduler.clone(),
            self.router.clone(),
            self.engines.as_ref().unwrap().engines.kv.clone(),
            cdc_ob,
            engines.store_meta.clone(),
            self.concurrency_manager.clone(),
            server.env(),
            self.security_mgr.clone(),
            cdc_memory_quota.clone(),
        );
        cdc_worker.start_with_timer(cdc_endpoint);
        self.to_stop.push(cdc_worker);

        // Start resolved ts
        if let Some(mut rts_worker) = rts_worker {
            let rts_endpoint = resolved_ts::Endpoint::new(
                &self.config.resolved_ts,
                rts_worker.scheduler(),
                self.router.clone(),
                engines.store_meta.clone(),
                self.pd_client.clone(),
                self.concurrency_manager.clone(),
                server.env(),
                self.security_mgr.clone(),
                // TODO: replace to the cdc sinker
                resolved_ts::DummySinker::new(),
            );
            rts_worker.start_with_timer(rts_endpoint);
            self.to_stop.push(rts_worker);
        }

        cfg_controller.register(
            tikv::config::Module::Raftstore,
            Box::new(RaftstoreConfigManager::new(
                node.refresh_config_scheduler(),
                raft_store,
            )),
        );

        self.servers = Some(Servers {
            lock_mgr,
            server,
            node,
            importer,
            cdc_scheduler,
            cdc_memory_quota,
            rsmeter_pubsub_service,
        });

        server_config
    }

    fn register_services(&mut self) {
        let servers = self.servers.as_mut().unwrap();
        let engines = self.engines.as_ref().unwrap();

        // Import SST service.
        let import_service = ImportSSTService::new(
            self.config.import.clone(),
            self.router.clone(),
            engines.engines.kv.clone(),
            servers.importer.clone(),
        );
        if servers
            .server
            .register_service(create_import_sst(import_service))
            .is_some()
        {
            fatal!("failed to register import service");
        }

        // Debug service.
        let debug_service = DebugService::new(
            engines.engines.clone(),
            servers.server.get_debug_thread_pool().clone(),
            self.router.clone(),
            self.cfg_controller.as_ref().unwrap().clone(),
        );
        if servers
            .server
            .register_service(create_debug(debug_service))
            .is_some()
        {
            fatal!("failed to register debug service");
        }

        // Create Diagnostics service
        let diag_service = DiagnosticsService::new(
            servers.server.get_debug_thread_pool().clone(),
            self.config.log.file.filename.clone(),
            self.config.slow_log_file.clone(),
        );
        if servers
            .server
            .register_service(create_diagnostics(diag_service))
            .is_some()
        {
            fatal!("failed to register diagnostics service");
        }

        // Lock manager.
        if servers
            .server
            .register_service(create_deadlock(servers.lock_mgr.deadlock_service()))
            .is_some()
        {
            fatal!("failed to register deadlock service");
        }

        servers
            .lock_mgr
            .start(
                servers.node.id(),
                self.pd_client.clone(),
                self.resolver.clone(),
                self.security_mgr.clone(),
                &self.config.pessimistic_txn,
            )
            .unwrap_or_else(|e| fatal!("failed to start lock manager: {}", e));

        // Backup service.
        let mut backup_worker = Box::new(self.background_worker.lazy_build("backup-endpoint"));
        let backup_scheduler = backup_worker.scheduler();
        let backup_service = backup::Service::new(backup_scheduler);
        if servers
            .server
            .register_service(create_backup(backup_service))
            .is_some()
        {
            fatal!("failed to register backup service");
        }

        let backup_endpoint = backup::Endpoint::new(
            servers.node.id(),
            engines.engine.clone(),
            self.region_info_accessor.clone(),
            engines.engines.kv.as_inner().clone(),
            self.config.backup.clone(),
            self.concurrency_manager.clone(),
            self.config.storage.api_version(),
        );
        self.cfg_controller.as_mut().unwrap().register(
            tikv::config::Module::Backup,
            Box::new(backup_endpoint.get_config_manager()),
        );
        backup_worker.start(backup_endpoint);

        let cdc_service = cdc::Service::new(
            servers.cdc_scheduler.clone(),
            servers.cdc_memory_quota.clone(),
        );
        if servers
            .server
            .register_service(create_change_data(cdc_service))
            .is_some()
        {
            fatal!("failed to register cdc service");
        }
        if servers
            .server
            .register_service(create_resource_metering_pub_sub(
                servers.rsmeter_pubsub_service.clone(),
            ))
            .is_some()
        {
            warn!("failed to register resource metering pubsub service");
        }
    }

    fn init_io_utility(&mut self) -> BytesFetcher {
        let stats_collector_enabled = file_system::init_io_stats_collector()
            .map_err(|e| warn!("failed to init I/O stats collector: {}", e))
            .is_ok();

        let limiter = Arc::new(
            self.config
                .storage
                .io_rate_limit
                .build(!stats_collector_enabled /*enable_statistics*/),
        );
        let fetcher = if stats_collector_enabled {
            BytesFetcher::FromIOStatsCollector()
        } else {
            BytesFetcher::FromRateLimiter(limiter.statistics().unwrap())
        };
        // Set up IO limiter even when rate limit is disabled, so that rate limits can be
        // dynamically applied later on.
        set_io_rate_limiter(Some(limiter));
        fetcher
    }

    fn init_metrics_flusher(
        &mut self,
        fetcher: BytesFetcher,
        engines_info: Arc<EnginesResourceInfo>,
    ) {
        let mut engine_metrics = EngineMetricsManager::<RocksEngine, ER>::new(
            self.engines.as_ref().unwrap().engines.clone(),
        );
        let mut io_metrics = IOMetricsManager::new(fetcher);
        let engines_info_clone = engines_info.clone();
        self.background_worker
            .spawn_interval_task(DEFAULT_METRICS_FLUSH_INTERVAL, move || {
                let now = Instant::now();
                engine_metrics.flush(now);
                io_metrics.flush(now);
                engines_info_clone.update(now);
            });
        if let Some(limiter) = get_io_rate_limiter() {
            limiter.set_low_priority_io_adjustor_if_needed(Some(engines_info));
        }

        let mut mem_trace_metrics = MemoryTraceManager::default();
        mem_trace_metrics.register_provider(MEMTRACE_RAFTSTORE.clone());
        mem_trace_metrics.register_provider(MEMTRACE_COPROCESSOR.clone());
        self.background_worker
            .spawn_interval_task(DEFAULT_MEMTRACE_FLUSH_INTERVAL, move || {
                let now = Instant::now();
                mem_trace_metrics.flush(now);
            });
    }

    fn init_storage_stats_task(&self, engines: Engines<RocksEngine, ER>) {
        let config_disk_capacity: u64 = self.config.raft_store.capacity.0;
        let data_dir = self.config.storage.data_dir.clone();
        let store_path = self.store_path.clone();
        let snap_mgr = self.snap_mgr.clone().unwrap();
        let reserve_space = disk::get_disk_reserved_space();
        if reserve_space == 0 {
            info!("disk space checker not enabled");
            return;
        }

        let almost_full_threshold = reserve_space;
        let already_full_threshold = reserve_space / 2;
        self.background_worker
            .spawn_interval_task(DEFAULT_STORAGE_STATS_INTERVAL, move || {
                let disk_stats = match fs2::statvfs(&store_path) {
                    Err(e) => {
                        error!(
                            "get disk stat for kv store failed";
                            "kv path" => store_path.to_str(),
                            "err" => ?e
                        );
                        return;
                    }
                    Ok(stats) => stats,
                };
                let disk_cap = disk_stats.total_space();
                let snap_size = snap_mgr.get_total_snap_size().unwrap();

                let kv_size = engines
                    .kv
                    .get_engine_used_size()
                    .expect("get kv engine size");

                let raft_size = engines
                    .raft
                    .get_engine_size()
                    .expect("get raft engine size");

                let placeholer_file_path = PathBuf::from_str(&data_dir)
                    .unwrap()
                    .join(Path::new(file_system::SPACE_PLACEHOLDER_FILE));

                let placeholder_size: u64 =
                    file_system::get_file_size(&placeholer_file_path).unwrap_or(0);

                let used_size = snap_size + kv_size + raft_size + placeholder_size;
                let capacity = if config_disk_capacity == 0 || disk_cap < config_disk_capacity {
                    disk_cap
                } else {
                    config_disk_capacity
                };

                let mut available = capacity.checked_sub(used_size).unwrap_or_default();
                available = cmp::min(available, disk_stats.available_space());

                let prev_disk_status = disk::get_disk_status(0); //0 no need care about failpoint.
                let cur_disk_status = if available <= already_full_threshold {
                    disk::DiskUsage::AlreadyFull
                } else if available <= almost_full_threshold {
                    disk::DiskUsage::AlmostFull
                } else {
                    disk::DiskUsage::Normal
                };
                if prev_disk_status != cur_disk_status {
                    warn!(
                        "disk usage {:?}->{:?}, available={},snap={},kv={},raft={},capacity={}",
                        prev_disk_status,
                        cur_disk_status,
                        available,
                        snap_size,
                        kv_size,
                        raft_size,
                        capacity
                    );
                }
                disk::set_disk_status(cur_disk_status);
            })
    }

    fn run_server(&mut self, server_config: Arc<VersionTrack<ServerConfig>>) {
        let server = self.servers.as_mut().unwrap();
        server
            .server
            .build_and_bind()
            .unwrap_or_else(|e| fatal!("failed to build server: {}", e));
        server
            .server
            .start(server_config, self.security_mgr.clone())
            .unwrap_or_else(|e| fatal!("failed to start server: {}", e));
    }

    fn run_status_server(&mut self) {
        // Create a status server.
        let status_enabled = !self.config.server.status_addr.is_empty();
        if status_enabled {
            let mut status_server = match StatusServer::new(
                self.config.server.status_thread_pool_size,
                self.cfg_controller.take().unwrap(),
                Arc::new(self.config.security.clone()),
                self.router.clone(),
                self.store_path.clone(),
            ) {
                Ok(status_server) => Box::new(status_server),
                Err(e) => {
                    error_unknown!(%e; "failed to start runtime for status service");
                    return;
                }
            };
            // Start the status server.
            if let Err(e) = status_server.start(self.config.server.status_addr.clone()) {
                error_unknown!(%e; "failed to bind addr for status service");
            } else {
                self.to_stop.push(status_server);
            }
        }
    }

    fn stop(self) {
        tikv_util::thread_group::mark_shutdown();
        let mut servers = self.servers.unwrap();
        servers
            .server
            .stop()
            .unwrap_or_else(|e| fatal!("failed to stop server: {}", e));

        servers.node.stop();
        self.region_info_accessor.stop();

        servers.lock_mgr.stop();

        self.to_stop.into_iter().for_each(|s| s.stop());
    }
}

impl TiKVServer<RocksEngine> {
    fn init_raw_engines(
        &mut self,
        flow_listener: engine_rocks::FlowListener,
    ) -> (Engines<RocksEngine, RocksEngine>, Arc<EnginesResourceInfo>) {
        let block_cache = self.config.storage.block_cache.build_shared_cache();
        let shared_block_cache = block_cache.is_some();
        let env = self
            .config
            .build_shared_rocks_env(self.encryption_key_manager.clone(), get_io_rate_limiter())
            .unwrap();

        let mut raft_data_state_machine = RaftDataStateMachine::new(
            &self.config.raft_engine.config().dir,
            &self.config.raft_store.raftdb_path,
        );
        let dump_source = raft_data_state_machine.before_open_target();

        let raft_db_path = &self.config.raft_store.raftdb_path;
        let config_raftdb = &self.config.raftdb;
        let mut raft_db_opts = config_raftdb.build_opt();
        raft_db_opts.set_env(env.clone());
        let raft_cf_opts = config_raftdb.build_cf_opts(&block_cache);
        let raftdb =
            engine_rocks::raw_util::new_engine_opt(raft_db_path, raft_db_opts, raft_cf_opts)
                .unwrap_or_else(|e| fatal!("Failed to create raftdb: {}", e));
        let mut raftdb = RocksEngine::from_db(Arc::new(raftdb));
        raftdb.set_shared_block_cache(shared_block_cache);

        if let Some(source) = dump_source {
            let mut raft_engine_config = self.config.raft_engine.config();
            raft_engine_config.dir = source.to_str().unwrap().to_owned();
            let raft_engine = RaftLogEngine::new(
                raft_engine_config,
                self.encryption_key_manager.clone(),
                None,
            )
            .expect("open raft engine");
            dump_raft_engine_to_raftdb(&raft_engine, &raftdb, 8 /*threads*/);
            raft_data_state_machine.after_dump_data();
        }

        // Create kv engine.
        let mut kv_db_opts = self.config.rocksdb.build_opt();
        kv_db_opts.set_env(env);
        kv_db_opts.add_event_listener(self.create_raftstore_compaction_listener());
        kv_db_opts.add_event_listener(flow_listener);
        let kv_cfs_opts = self.config.rocksdb.build_cf_opts(
            &block_cache,
            Some(&self.region_info_accessor),
            self.config.storage.api_version(),
        );
        let db_path = self.store_path.join(Path::new(DEFAULT_ROCKSDB_SUB_DIR));
        let kv_engine = engine_rocks::raw_util::new_engine_opt(
            db_path.to_str().unwrap(),
            kv_db_opts,
            kv_cfs_opts,
        )
        .unwrap_or_else(|s| fatal!("failed to create kv engine: {}", s));

        let mut kv_engine = RocksEngine::from_db(Arc::new(kv_engine));
        kv_engine.set_shared_block_cache(shared_block_cache);
        let engines = Engines::new(kv_engine, raftdb);

        let cfg_controller = self.cfg_controller.as_mut().unwrap();
        cfg_controller.register(
            tikv::config::Module::Rocksdb,
            Box::new(DBConfigManger::new(
                engines.kv.clone(),
                DBType::Kv,
                self.config.storage.block_cache.shared,
            )),
        );
        cfg_controller.register(
            tikv::config::Module::Raftdb,
            Box::new(DBConfigManger::new(
                engines.raft.clone(),
                DBType::Raft,
                self.config.storage.block_cache.shared,
            )),
        );

        let engines_info = Arc::new(EnginesResourceInfo::new(
            engines.kv.clone(),
            Some(engines.raft.clone()),
            180, /*max_samples_to_preserve*/
        ));

        (engines, engines_info)
    }
}

impl TiKVServer<RaftLogEngine> {
    fn init_raw_engines(
        &mut self,
        flow_listener: engine_rocks::FlowListener,
    ) -> (
        Engines<RocksEngine, RaftLogEngine>,
        Arc<EnginesResourceInfo>,
    ) {
        let env = get_env(self.encryption_key_manager.clone(), get_io_rate_limiter()).unwrap();
        let block_cache = self.config.storage.block_cache.build_shared_cache();

        let mut raft_data_state_machine = RaftDataStateMachine::new(
            &self.config.raft_store.raftdb_path,
            &self.config.raft_engine.config().dir,
        );
        let dump_source = raft_data_state_machine.before_open_target();

        let raft_config = self.config.raft_engine.config();
        let raft_engine = RaftLogEngine::new(
            raft_config,
            self.encryption_key_manager.clone(),
            get_io_rate_limiter(),
        )
        .unwrap_or_else(|e| fatal!("Failed to create raft engine: {}", e));

        if let Some(source) = dump_source {
            let config_raftdb = &self.config.raftdb;
            let mut raft_db_opts = config_raftdb.build_opt();
            raft_db_opts.set_env(env.clone());
            let raft_cf_opts = config_raftdb.build_cf_opts(&block_cache);
            let raftdb = engine_rocks::raw_util::new_engine_opt(
                source.to_str().unwrap(),
                raft_db_opts,
                raft_cf_opts,
            )
            .unwrap_or_else(|e| fatal!("Failed to create raftdb: {}", e));
            let raftdb = RocksEngine::from_db(Arc::new(raftdb));
            dump_raftdb_to_raft_engine(&raftdb, &raft_engine, 8 /*threads*/);
            raft_data_state_machine.after_dump_data();
        }

        // Create kv engine.
        let mut kv_db_opts = self.config.rocksdb.build_opt();
        kv_db_opts.set_env(env);
        kv_db_opts.add_event_listener(self.create_raftstore_compaction_listener());
        kv_db_opts.add_event_listener(flow_listener);
        let kv_cfs_opts = self.config.rocksdb.build_cf_opts(
            &block_cache,
            Some(&self.region_info_accessor),
            self.config.storage.api_version(),
        );
        let db_path = self.store_path.join(Path::new(DEFAULT_ROCKSDB_SUB_DIR));
        let kv_engine = engine_rocks::raw_util::new_engine_opt(
            db_path.to_str().unwrap(),
            kv_db_opts,
            kv_cfs_opts,
        )
        .unwrap_or_else(|s| fatal!("failed to create kv engine: {}", s));

        let mut kv_engine = RocksEngine::from_db(Arc::new(kv_engine));
        let shared_block_cache = block_cache.is_some();
        kv_engine.set_shared_block_cache(shared_block_cache);
        let engines = Engines::new(kv_engine, raft_engine);

        let cfg_controller = self.cfg_controller.as_mut().unwrap();
        cfg_controller.register(
            tikv::config::Module::Rocksdb,
            Box::new(DBConfigManger::new(
                engines.kv.clone(),
                DBType::Kv,
                self.config.storage.block_cache.shared,
            )),
        );

        let engines_info = Arc::new(EnginesResourceInfo::new(
            engines.kv.clone(),
            None, /*raft_engine*/
            180,  /*max_samples_to_preserve*/
        ));

        (engines, engines_info)
    }
}

/// Various sanity-checks and logging before running a server.
///
/// Warnings are logged.
///
/// # Logs
///
/// The presence of these environment variables that affect the database
/// behavior is logged.
///
/// - `GRPC_POLL_STRATEGY`
/// - `http_proxy` and `https_proxy`
///
/// # Warnings
///
/// - if `net.core.somaxconn` < 32768
/// - if `net.ipv4.tcp_syncookies` is not 0
/// - if `vm.swappiness` is not 0
/// - if data directories are not on SSDs
/// - if the "TZ" environment variable is not set on unix
fn pre_start() {
    check_environment_variables();
    for e in tikv_util::config::check_kernel() {
        warn!(
            "check: kernel";
            "err" => %e
        );
    }
}

fn check_system_config(config: &TiKvConfig) {
    info!("beginning system configuration check");
    let mut rocksdb_max_open_files = config.rocksdb.max_open_files;
    if config.rocksdb.titan.enabled {
        // Titan engine maintains yet another pool of blob files and uses the same max
        // number of open files setup as rocksdb does. So we double the max required
        // open files here
        rocksdb_max_open_files *= 2;
    }
    if let Err(e) = tikv_util::config::check_max_open_fds(
        RESERVED_OPEN_FDS + (rocksdb_max_open_files + config.raftdb.max_open_files) as u64,
    ) {
        fatal!("{}", e);
    }

    // Check RocksDB data dir
    if let Err(e) = tikv_util::config::check_data_dir(&config.storage.data_dir) {
        warn!(
            "check: rocksdb-data-dir";
            "path" => &config.storage.data_dir,
            "err" => %e
        );
    }
    // Check raft data dir
    if let Err(e) = tikv_util::config::check_data_dir(&config.raft_store.raftdb_path) {
        warn!(
            "check: raftdb-path";
            "path" => &config.raft_store.raftdb_path,
            "err" => %e
        );
    }
}

fn try_lock_conflict_addr<P: AsRef<Path>>(path: P) -> File {
    let f = File::create(path.as_ref()).unwrap_or_else(|e| {
        fatal!(
            "failed to create lock at {}: {}",
            path.as_ref().display(),
            e
        )
    });

    if f.try_lock_exclusive().is_err() {
        fatal!(
            "{} already in use, maybe another instance is binding with this address.",
            path.as_ref().file_name().unwrap().to_str().unwrap()
        );
    }
    f
}

#[cfg(unix)]
fn get_lock_dir() -> String {
    format!("{}_TIKV_LOCK_FILES", unsafe { libc::getuid() })
}

#[cfg(not(unix))]
fn get_lock_dir() -> String {
    "TIKV_LOCK_FILES".to_owned()
}

/// A small trait for components which can be trivially stopped. Lets us keep
/// a list of these in `TiKV`, rather than storing each component individually.
trait Stop {
    fn stop(self: Box<Self>);
}

impl<E, R> Stop for StatusServer<E, R>
where
    E: 'static,
    R: 'static + Send,
{
    fn stop(self: Box<Self>) {
        (*self).stop()
    }
}

impl Stop for Worker {
    fn stop(self: Box<Self>) {
        Worker::stop(&self);
    }
}

impl<T: fmt::Display + Send + 'static> Stop for LazyWorker<T> {
    fn stop(self: Box<Self>) {
        self.stop_worker();
    }
}

pub struct EngineMetricsManager<EK: KvEngine, R: RaftEngine> {
    engines: Engines<EK, R>,
    last_reset: Instant,
}

impl<EK: KvEngine, R: RaftEngine> EngineMetricsManager<EK, R> {
    pub fn new(engines: Engines<EK, R>) -> Self {
        EngineMetricsManager {
            engines,
            last_reset: Instant::now(),
        }
    }

    pub fn flush(&mut self, now: Instant) {
        KvEngine::flush_metrics(&self.engines.kv, "kv");
        self.engines.raft.flush_metrics("raft");
        if now.saturating_duration_since(self.last_reset) >= DEFAULT_ENGINE_METRICS_RESET_INTERVAL {
            KvEngine::reset_statistics(&self.engines.kv);
            self.engines.raft.reset_statistics();
            self.last_reset = now;
        }
    }
}

pub struct EnginesResourceInfo {
    kv_engine: RocksEngine,
    raft_engine: Option<RocksEngine>,
    latest_normalized_pending_bytes: AtomicU32,
    normalized_pending_bytes_collector: MovingAvgU32,
}

impl EnginesResourceInfo {
    const SCALE_FACTOR: u64 = 100;

    pub fn new(
        kv_engine: RocksEngine,
        raft_engine: Option<RocksEngine>,
        max_samples_to_preserve: usize,
    ) -> Self {
        EnginesResourceInfo {
            kv_engine,
            raft_engine,
            latest_normalized_pending_bytes: AtomicU32::new(0),
            normalized_pending_bytes_collector: MovingAvgU32::new(max_samples_to_preserve),
        }
    }

    pub fn update(&self, _now: Instant) {
        let mut normalized_pending_bytes = 0;

        fn fetch_engine_cf(engine: &RocksEngine, cf: &str, normalized_pending_bytes: &mut u32) {
            if let Ok(cf_opts) = engine.get_options_cf(cf) {
                if let Ok(Some(b)) = engine.get_cf_pending_compaction_bytes(cf) {
                    if cf_opts.get_soft_pending_compaction_bytes_limit() > 0 {
                        *normalized_pending_bytes = std::cmp::max(
                            *normalized_pending_bytes,
                            (b * EnginesResourceInfo::SCALE_FACTOR
                                / cf_opts.get_soft_pending_compaction_bytes_limit())
                                as u32,
                        );
                    }
                }
            }
        }

        if let Some(raft_engine) = &self.raft_engine {
            fetch_engine_cf(raft_engine, CF_DEFAULT, &mut normalized_pending_bytes);
        }
        for cf in &[CF_DEFAULT, CF_WRITE, CF_LOCK] {
            fetch_engine_cf(&self.kv_engine, cf, &mut normalized_pending_bytes);
        }
        let (_, avg) = self
            .normalized_pending_bytes_collector
            .add(normalized_pending_bytes);
        self.latest_normalized_pending_bytes.store(
            std::cmp::max(normalized_pending_bytes, avg),
            Ordering::Relaxed,
        );
    }
}

impl IOBudgetAdjustor for EnginesResourceInfo {
    fn adjust(&self, total_budgets: usize) -> usize {
        let score = self.latest_normalized_pending_bytes.load(Ordering::Relaxed) as f32
            / Self::SCALE_FACTOR as f32;
        // Two reasons for adding `sqrt` on top:
        // 1) In theory the convergence point is independent of the value of pending
        //    bytes (as long as backlog generating rate equals consuming rate, which is
        //    determined by compaction budgets), a convex helps reach that point while
        //    maintaining low level of pending bytes.
        // 2) Variance of compaction pending bytes grows with its magnitude, a filter
        //    with decreasing derivative can help balance such trend.
        let score = score.sqrt();
        // The target global write flow slides between Bandwidth / 2 and Bandwidth.
        let score = 0.5 + score / 2.0;
        (total_budgets as f32 * score) as usize
    }
}<|MERGE_RESOLUTION|>--- conflicted
+++ resolved
@@ -25,7 +25,6 @@
     u64,
 };
 
-use causal_ts::CausalTsProvider;
 use cdc::{CdcConfigManager, MemoryQuota};
 use concurrency_manager::ConcurrencyManager;
 use encryption_export::{data_key_manager_from_config, DataKeyManager};
@@ -44,7 +43,7 @@
 use kvproto::{
     brpb::create_backup, cdcpb::create_change_data, deadlock::create_deadlock,
     debugpb::create_debug, diagnosticspb::create_diagnostics, import_sstpb::create_import_sst,
-    kvrpcpb::ApiVersion, resource_usage_agent::create_resource_metering_pub_sub,
+    resource_usage_agent::create_resource_metering_pub_sub,
 };
 use pd_client::{PdClient, RpcClient};
 use raft_log_engine::RaftLogEngine;
@@ -666,19 +665,6 @@
             storage_read_pools.handle()
         };
 
-        // Create causal timestamp provider
-        let causal_ts_provider: Option<Arc<dyn CausalTsProvider>> =
-            if let ApiVersion::V2 = self.config.storage.api_version() {
-                let hlc = causal_ts::HlcProvider::new(self.pd_client.clone());
-                if let Err(e) = block_on(hlc.init()) {
-                    panic!("Causal timestamp provider initialize failed: {:?}", e);
-                }
-                info!("Causal timestamp startup.");
-                Some(Arc::new(hlc))
-            } else {
-                None
-            };
-
         let storage = create_raft_storage(
             engines.engine.clone(),
             &self.config.storage,
@@ -689,11 +675,7 @@
             flow_controller.clone(),
             pd_sender.clone(),
             resource_tag_factory.clone(),
-<<<<<<< HEAD
-            causal_ts_provider.clone(),
-=======
             Arc::clone(&self.quota_limiter),
->>>>>>> ed45aa00
             self.pd_client.feature_gate().clone(),
         )
         .unwrap_or_else(|e| fatal!("failed to create raft storage: {}", e));
@@ -740,15 +722,6 @@
             cop_read_pools.handle()
         };
 
-<<<<<<< HEAD
-        // Register causal timestamp observer.
-        if let Some(causal_ts_provider) = causal_ts_provider {
-            let causal_manager = Arc::new(causal_ts::RegionsCausalManager::default());
-            let causal_ob = causal_ts::CausalObserver::new(causal_manager, causal_ts_provider);
-            causal_ob.register_to(self.coprocessor_host.as_mut().unwrap());
-        }
-
-=======
         if self.config.readpool.is_unified_pool_enabled() {
             cfg_controller.register(
                 tikv::config::Module::Readpool,
@@ -776,7 +749,6 @@
         //     causal_ob.register_to(self.coprocessor_host.as_mut().unwrap());
         // }
 
->>>>>>> ed45aa00
         // Register cdc.
         let cdc_ob = cdc::CdcObserver::new(cdc_scheduler.clone());
         cdc_ob.register_to(self.coprocessor_host.as_mut().unwrap());
