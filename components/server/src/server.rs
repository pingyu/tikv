// Copyright 2021 TiKV Project Authors. Licensed under Apache-2.0.

//! This module startups all the components of a TiKV server.
//!
//! It is responsible for reading from configs, starting up the various server components,
//! and handling errors (mostly by aborting and reporting to the user).
//!
//! The entry point is `run_tikv`.
//!
//! Components are often used to initialize other components, and/or must be explicitly stopped.
//! We keep these components in the `TiKvServer` struct.

use std::{
    cmp,
    convert::TryFrom,
    env, fmt,
    net::SocketAddr,
    path::{Path, PathBuf},
    str::FromStr,
    sync::{
        atomic::{AtomicU32, AtomicU64, Ordering},
        mpsc, Arc, Mutex,
    },
    time::Duration,
    u64,
};

use api_version::{dispatch_api_version, KvFormat};
use backup_stream::{
    config::BackupStreamConfigManager,
    metadata::{ConnectionConfig, LazyEtcdClient},
    observer::BackupStreamObserver,
};
use cdc::{CdcConfigManager, MemoryQuota};
use concurrency_manager::ConcurrencyManager;
use encryption_export::{data_key_manager_from_config, DataKeyManager};
use engine_rocks::{
    from_rocks_compression_type,
    raw::{Cache, Env},
    FlowInfo, RocksEngine,
};
use engine_rocks_helper::sst_recovery::{RecoveryRunner, DEFAULT_CHECK_INTERVAL};
use engine_traits::{
    CFOptionsExt, ColumnFamilyOptions, Engines, FlowControlFactorsExt, KvEngine, MiscExt,
    RaftEngine, TabletFactory, CF_DEFAULT, CF_LOCK, CF_WRITE,
};
use error_code::ErrorCodeExt;
use file_system::{
    get_io_rate_limiter, set_io_rate_limiter, BytesFetcher, File, IOBudgetAdjustor,
    MetricsManager as IOMetricsManager,
};
use futures::executor::block_on;
use grpcio::{EnvBuilder, Environment};
use grpcio_health::HealthService;
use kvproto::{
    brpb::create_backup, cdcpb::create_change_data, deadlock::create_deadlock,
    debugpb::create_debug, diagnosticspb::create_diagnostics, import_sstpb::create_import_sst,
    kvrpcpb::ApiVersion, logbackuppb::create_log_backup,
    resource_usage_agent::create_resource_metering_pub_sub,
};
use pd_client::{PdClient, RpcClient};
use raft_log_engine::RaftLogEngine;
use raftstore::{
    coprocessor::{
        config::SplitCheckConfigManager, BoxConsistencyCheckObserver, ConsistencyCheckMethod,
        CoprocessorHost, RawConsistencyCheckObserver, RegionInfoAccessor,
    },
    router::ServerRaftStoreRouter,
    store::{
        config::RaftstoreConfigManager,
        fsm,
        fsm::store::{
            RaftBatchSystem, RaftRouter, StoreMeta, MULTI_FILES_SNAPSHOT_FEATURE, PENDING_MSG_CAP,
        },
        memory::MEMTRACE_ROOT as MEMTRACE_RAFTSTORE,
        AutoSplitController, CheckLeaderRunner, GlobalReplicationState, LocalReader, SnapManager,
        SnapManagerBuilder, SplitCheckRunner, SplitConfigManager,
    },
};
use security::SecurityManager;
use tikv::{
    config::{ConfigController, DBConfigManger, DBType, TiKvConfig},
    coprocessor::{self, MEMTRACE_ROOT as MEMTRACE_COPROCESSOR},
    coprocessor_v2,
    import::{ImportSstService, SstImporter},
    read_pool::{build_yatp_read_pool, ReadPool, ReadPoolConfigManager},
    server::{
        config::{Config as ServerConfig, ServerConfigManager},
        create_raft_storage,
        gc_worker::{AutoGcConfig, GcWorker},
        lock_manager::LockManager,
        raftkv::ReplicaReadLockChecker,
        resolve,
        service::{DebugService, DiagnosticsService},
        status_server::StatusServer,
        ttl::TtlChecker,
        KvEngineFactoryBuilder, Node, RaftKv, Server, CPU_CORES_QUOTA_GAUGE, DEFAULT_CLUSTER_ID,
        GRPC_THREAD_PREFIX,
    },
    storage::{
        self,
        config_manager::StorageConfigManger,
        mvcc::MvccConsistencyCheckObserver,
        txn::flow_controller::{EngineFlowController, FlowController},
        Engine,
    },
};
use tikv_util::{
    check_environment_variables,
    config::{ensure_dir_exist, RaftDataStateMachine, VersionTrack},
    math::MovingAvgU32,
    metrics::INSTANCE_BACKEND_CPU_QUOTA,
    quota_limiter::{QuotaLimitConfigManager, QuotaLimiter},
    sys::{cpu_time::ProcessStat, disk, register_memory_usage_high_water, SysQuota},
    thread_group::GroupProperties,
    time::{Instant, Monitor},
    worker::{Builder as WorkerBuilder, LazyWorker, Scheduler, Worker},
};
use tokio::runtime::Builder;

use crate::{
    memory::*, raft_engine_switch::*, setup::*, signal_handler,
    tikv_util::sys::thread::ThreadBuildWrapper,
};

// minimum number of core kept for background requests
const BACKGROUND_REQUEST_CORE_LOWER_BOUND: f64 = 1.0;
// max ratio of core quota for background requests
const BACKGROUND_REQUEST_CORE_MAX_RATIO: f64 = 0.95;
// default ratio of core quota for background requests = core_number * 0.5
const BACKGROUND_REQUEST_CORE_DEFAULT_RATIO: f64 = 0.5;
// indication of TiKV instance is short of cpu
const SYSTEM_BUSY_THRESHOLD: f64 = 0.80;
// indication of TiKV instance in healthy state when cpu usage is in [0.5, 0.80)
const SYSTEM_HEALTHY_THRESHOLD: f64 = 0.50;
// pace of cpu quota adjustment
const CPU_QUOTA_ADJUSTMENT_PACE: f64 = 200.0; // 0.2 vcpu

#[inline]
fn run_impl<CER: ConfiguredRaftEngine, F: KvFormat>(config: TiKvConfig) {
    let mut tikv = TiKvServer::<CER>::init(config);

    // Must be called after `TiKvServer::init`.
    let memory_limit = tikv.config.memory_usage_limit.unwrap().0;
    let high_water = (tikv.config.memory_usage_high_water * memory_limit as f64) as u64;
    register_memory_usage_high_water(high_water);

    tikv.check_conflict_addr();
    tikv.init_fs();
    tikv.init_yatp();
    tikv.init_encryption();
    let fetcher = tikv.init_io_utility();
    let listener = tikv.init_flow_receiver();
    let (engines, engines_info) = tikv.init_raw_engines(listener);
    tikv.init_engines(engines.clone());
    let server_config = tikv.init_servers::<F>();
    tikv.register_services();
    tikv.init_metrics_flusher(fetcher, engines_info);
    tikv.init_storage_stats_task(engines);
    tikv.run_server(server_config);
    tikv.run_status_server();
    tikv.init_quota_tuning_task(tikv.quota_limiter.clone());

    signal_handler::wait_for_signal(Some(tikv.engines.take().unwrap().engines));
    tikv.stop();
}

/// Run a TiKV server. Returns when the server is shutdown by the user, in which
/// case the server will be properly stopped.
pub fn run_tikv(config: TiKvConfig) {
    // Sets the global logger ASAP.
    // It is okay to use the config w/o `validate()`,
    // because `initial_logger()` handles various conditions.
    initial_logger(&config);

    // Print version information.
    let build_timestamp = option_env!("TIKV_BUILD_TIME");
    tikv::log_tikv_info(build_timestamp);

    // Print resource quota.
    SysQuota::log_quota();
    CPU_CORES_QUOTA_GAUGE.set(SysQuota::cpu_cores_quota());

    // Do some prepare works before start.
    pre_start();

    let _m = Monitor::default();

    dispatch_api_version!(config.storage.api_version(), {
        if !config.raft_engine.enable {
            run_impl::<RocksEngine, API>(config)
        } else {
            run_impl::<RaftLogEngine, API>(config)
        }
    })
}

const RESERVED_OPEN_FDS: u64 = 1000;

const DEFAULT_METRICS_FLUSH_INTERVAL: Duration = Duration::from_millis(10_000);
const DEFAULT_MEMTRACE_FLUSH_INTERVAL: Duration = Duration::from_millis(1_000);
const DEFAULT_ENGINE_METRICS_RESET_INTERVAL: Duration = Duration::from_millis(60_000);
const DEFAULT_STORAGE_STATS_INTERVAL: Duration = Duration::from_secs(1);
const DEFAULT_QUOTA_LIMITER_TUNE_INTERVAL: Duration = Duration::from_secs(5);

/// A complete TiKV server.
struct TiKvServer<ER: RaftEngine> {
    config: TiKvConfig,
    cfg_controller: Option<ConfigController>,
    security_mgr: Arc<SecurityManager>,
    pd_client: Arc<RpcClient>,
    router: RaftRouter<RocksEngine, ER>,
    flow_info_sender: Option<mpsc::Sender<FlowInfo>>,
    flow_info_receiver: Option<mpsc::Receiver<FlowInfo>>,
    system: Option<RaftBatchSystem<RocksEngine, ER>>,
    resolver: resolve::PdStoreAddrResolver,
    state: Arc<Mutex<GlobalReplicationState>>,
    store_path: PathBuf,
    snap_mgr: Option<SnapManager>, // Will be filled in `init_servers`.
    encryption_key_manager: Option<Arc<DataKeyManager>>,
    engines: Option<TiKvEngines<RocksEngine, ER>>,
    servers: Option<Servers<RocksEngine, ER>>,
    region_info_accessor: RegionInfoAccessor,
    coprocessor_host: Option<CoprocessorHost<RocksEngine>>,
    to_stop: Vec<Box<dyn Stop>>,
    lock_files: Vec<File>,
    concurrency_manager: ConcurrencyManager,
    env: Arc<Environment>,
    background_worker: Worker,
    sst_worker: Option<Box<LazyWorker<String>>>,
    quota_limiter: Arc<QuotaLimiter>,
}

struct TiKvEngines<EK: KvEngine, ER: RaftEngine> {
    engines: Engines<EK, ER>,
    store_meta: Arc<Mutex<StoreMeta>>,
    engine: RaftKv<EK, ServerRaftStoreRouter<EK, ER>>,
}

struct Servers<EK: KvEngine, ER: RaftEngine> {
    lock_mgr: LockManager,
    server: LocalServer<EK, ER>,
    node: Node<RpcClient, EK, ER>,
    importer: Arc<SstImporter>,
    cdc_scheduler: tikv_util::worker::Scheduler<cdc::Task>,
    cdc_memory_quota: MemoryQuota,
    rsmeter_pubsub_service: resource_metering::PubSubService,
    backup_stream_scheduler: Option<tikv_util::worker::Scheduler<backup_stream::Task>>,
}

type LocalServer<EK, ER> =
    Server<RaftRouter<EK, ER>, resolve::PdStoreAddrResolver, LocalRaftKv<EK, ER>>;
type LocalRaftKv<EK, ER> = RaftKv<EK, ServerRaftStoreRouter<EK, ER>>;

impl<ER: RaftEngine> TiKvServer<ER> {
    fn init(mut config: TiKvConfig) -> TiKvServer<ER> {
        tikv_util::thread_group::set_properties(Some(GroupProperties::default()));
        // It is okay use pd config and security config before `init_config`,
        // because these configs must be provided by command line, and only
        // used during startup process.
        let security_mgr = Arc::new(
            SecurityManager::new(&config.security)
                .unwrap_or_else(|e| fatal!("failed to create security manager: {}", e)),
        );
        let env = Arc::new(
            EnvBuilder::new()
                .cq_count(config.server.grpc_concurrency)
                .name_prefix(thd_name!(GRPC_THREAD_PREFIX))
                .build(),
        );
        let pd_client =
            Self::connect_to_pd_cluster(&mut config, env.clone(), Arc::clone(&security_mgr));

        // Initialize and check config
        let cfg_controller = Self::init_config(config);
        let config = cfg_controller.get_current();

        let store_path = Path::new(&config.storage.data_dir).to_owned();

        // Initialize raftstore channels.
        let (router, system) = fsm::create_raft_batch_system(&config.raft_store);

        let thread_count = config.server.background_thread_count;
        let background_worker = WorkerBuilder::new("background")
            .thread_count(thread_count)
            .create();
        let (resolver, state) =
            resolve::new_resolver(Arc::clone(&pd_client), &background_worker, router.clone());

        let mut coprocessor_host = Some(CoprocessorHost::new(
            router.clone(),
            config.coprocessor.clone(),
        ));
        let region_info_accessor = RegionInfoAccessor::new(coprocessor_host.as_mut().unwrap());

        // Initialize concurrency manager
        let latest_ts = block_on(pd_client.get_tso()).expect("failed to get timestamp from PD");
        let concurrency_manager = ConcurrencyManager::new(latest_ts);

        // use different quota for front-end and back-end requests
        let quota_limiter = Arc::new(QuotaLimiter::new(
            config.quota.foreground_cpu_time,
            config.quota.foreground_write_bandwidth,
            config.quota.foreground_read_bandwidth,
            config.quota.background_cpu_time,
            config.quota.background_write_bandwidth,
            config.quota.background_read_bandwidth,
            config.quota.max_delay_duration,
            config.quota.enable_auto_tune,
        ));

        TiKvServer {
            config,
            cfg_controller: Some(cfg_controller),
            security_mgr,
            pd_client,
            router,
            system: Some(system),
            resolver,
            state,
            store_path,
            snap_mgr: None,
            encryption_key_manager: None,
            engines: None,
            servers: None,
            region_info_accessor,
            coprocessor_host,
            to_stop: vec![],
            lock_files: vec![],
            concurrency_manager,
            env,
            background_worker,
            flow_info_sender: None,
            flow_info_receiver: None,
            sst_worker: None,
            quota_limiter,
        }
    }

    /// Initialize and check the config
    ///
    /// Warnings are logged and fatal errors exist.
    ///
    /// #  Fatal errors
    ///
    /// - If `dynamic config` feature is enabled and failed to register config to PD
    /// - If some critical configs (like data dir) are differrent from last run
    /// - If the config can't pass `validate()`
    /// - If the max open file descriptor limit is not high enough to support
    ///   the main database and the raft database.
    fn init_config(mut config: TiKvConfig) -> ConfigController {
        validate_and_persist_config(&mut config, true);

        ensure_dir_exist(&config.storage.data_dir).unwrap();
        if !config.rocksdb.wal_dir.is_empty() {
            ensure_dir_exist(&config.rocksdb.wal_dir).unwrap();
        }
        if config.raft_engine.enable {
            ensure_dir_exist(&config.raft_engine.config().dir).unwrap();
        } else {
            ensure_dir_exist(&config.raft_store.raftdb_path).unwrap();
            if !config.raftdb.wal_dir.is_empty() {
                ensure_dir_exist(&config.raftdb.wal_dir).unwrap();
            }
        }

        check_system_config(&config);

        tikv_util::set_panic_hook(config.abort_on_panic, &config.storage.data_dir);

        info!(
            "using config";
            "config" => serde_json::to_string(&config).unwrap(),
        );
        if config.panic_when_unexpected_key_or_data {
            info!("panic-when-unexpected-key-or-data is on");
            tikv_util::set_panic_when_unexpected_key_or_data(true);
        }

        config.write_into_metrics();

        ConfigController::new(config)
    }

    fn connect_to_pd_cluster(
        config: &mut TiKvConfig,
        env: Arc<Environment>,
        security_mgr: Arc<SecurityManager>,
    ) -> Arc<RpcClient> {
        let pd_client = Arc::new(
            RpcClient::new(&config.pd, Some(env), security_mgr)
                .unwrap_or_else(|e| fatal!("failed to create rpc client: {}", e)),
        );

        let cluster_id = pd_client
            .get_cluster_id()
            .unwrap_or_else(|e| fatal!("failed to get cluster id: {}", e));
        if cluster_id == DEFAULT_CLUSTER_ID {
            fatal!("cluster id can't be {}", DEFAULT_CLUSTER_ID);
        }
        config.server.cluster_id = cluster_id;
        info!(
            "connect to PD cluster";
            "cluster_id" => cluster_id
        );

        pd_client
    }

    fn check_conflict_addr(&mut self) {
        let cur_addr: SocketAddr = self
            .config
            .server
            .addr
            .parse()
            .expect("failed to parse into a socket address");
        let cur_ip = cur_addr.ip();
        let cur_port = cur_addr.port();
        let lock_dir = get_lock_dir();

        let search_base = env::temp_dir().join(&lock_dir);
        file_system::create_dir_all(&search_base)
            .unwrap_or_else(|_| panic!("create {} failed", search_base.display()));

        for entry in file_system::read_dir(&search_base).unwrap().flatten() {
            if !entry.file_type().unwrap().is_file() {
                continue;
            }
            let file_path = entry.path();
            let file_name = file_path.file_name().unwrap().to_str().unwrap();
            if let Ok(addr) = file_name.replace('_', ":").parse::<SocketAddr>() {
                let ip = addr.ip();
                let port = addr.port();
                if cur_port == port
                    && (cur_ip == ip || cur_ip.is_unspecified() || ip.is_unspecified())
                {
                    let _ = try_lock_conflict_addr(file_path);
                }
            }
        }

        let cur_path = search_base.join(cur_addr.to_string().replace(':', "_"));
        let cur_file = try_lock_conflict_addr(cur_path);
        self.lock_files.push(cur_file);
    }

    fn init_fs(&mut self) {
        let lock_path = self.store_path.join(Path::new("LOCK"));

        let f = File::create(lock_path.as_path())
            .unwrap_or_else(|e| fatal!("failed to create lock at {}: {}", lock_path.display(), e));
        if f.try_lock_exclusive().is_err() {
            fatal!(
                "lock {} failed, maybe another instance is using this directory.",
                self.store_path.display()
            );
        }
        self.lock_files.push(f);

        if tikv_util::panic_mark_file_exists(&self.config.storage.data_dir) {
            fatal!(
                "panic_mark_file {} exists, there must be something wrong with the db. \
                     Do not remove the panic_mark_file and force the TiKV node to restart. \
                     Please contact TiKV maintainers to investigate the issue. \
                     If needed, use scale in and scale out to replace the TiKV node. \
                     https://docs.pingcap.com/tidb/stable/scale-tidb-using-tiup",
                tikv_util::panic_mark_file_path(&self.config.storage.data_dir).display()
            );
        }

        // We truncate a big file to make sure that both raftdb and kvdb of TiKV have enough space
        // to do compaction and region migration when TiKV recover. This file is created in
        // data_dir rather than db_path, because we must not increase store size of db_path.
        let disk_stats = fs2::statvfs(&self.config.storage.data_dir).unwrap();
        let mut capacity = disk_stats.total_space();
        if self.config.raft_store.capacity.0 > 0 {
            capacity = cmp::min(capacity, self.config.raft_store.capacity.0);
        }
        let mut reserve_space = self.config.storage.reserve_space.0;
        if self.config.storage.reserve_space.0 != 0 {
            reserve_space = cmp::max(
                (capacity as f64 * 0.05) as u64,
                self.config.storage.reserve_space.0,
            );
        }
        disk::set_disk_reserved_space(reserve_space);
        let path =
            Path::new(&self.config.storage.data_dir).join(file_system::SPACE_PLACEHOLDER_FILE);
        if let Err(e) = file_system::remove_file(&path) {
            warn!("failed to remove space holder on starting: {}", e);
        }

        let available = disk_stats.available_space();
        // place holder file size is 20% of total reserved space.
        if available > reserve_space {
            file_system::reserve_space_for_recover(
                &self.config.storage.data_dir,
                reserve_space / 5,
            )
            .map_err(|e| panic!("Failed to reserve space for recovery: {}.", e))
            .unwrap();
        } else {
            warn!("no enough disk space left to create the place holder file");
        }
    }

    fn init_yatp(&self) {
        yatp::metrics::set_namespace(Some("tikv"));
        prometheus::register(Box::new(yatp::metrics::MULTILEVEL_LEVEL0_CHANCE.clone())).unwrap();
        prometheus::register(Box::new(yatp::metrics::MULTILEVEL_LEVEL_ELAPSED.clone())).unwrap();
    }

    fn init_encryption(&mut self) {
        self.encryption_key_manager = data_key_manager_from_config(
            &self.config.security.encryption,
            &self.config.storage.data_dir,
        )
        .map_err(|e| {
            panic!(
                "Encryption failed to initialize: {}. code: {}",
                e,
                e.error_code()
            )
        })
        .unwrap()
        .map(Arc::new);
    }

    fn init_flow_receiver(&mut self) -> engine_rocks::FlowListener {
        let (tx, rx) = mpsc::channel();
        self.flow_info_sender = Some(tx.clone());
        self.flow_info_receiver = Some(rx);
        engine_rocks::FlowListener::new(tx)
    }

    fn init_engines(&mut self, engines: Engines<RocksEngine, ER>) {
        let store_meta = Arc::new(Mutex::new(StoreMeta::new(PENDING_MSG_CAP)));
        let engine = RaftKv::new(
            ServerRaftStoreRouter::new(
                self.router.clone(),
                LocalReader::new(engines.kv.clone(), store_meta.clone(), self.router.clone()),
            ),
            engines.kv.clone(),
        );

        self.engines = Some(TiKvEngines {
            engines,
            store_meta,
            engine,
        });
    }

    fn init_gc_worker(
        &mut self,
    ) -> GcWorker<
        RaftKv<RocksEngine, ServerRaftStoreRouter<RocksEngine, ER>>,
        RaftRouter<RocksEngine, ER>,
    > {
        let engines = self.engines.as_ref().unwrap();
        let mut gc_worker = GcWorker::new(
            engines.engine.clone(),
            self.router.clone(),
            self.flow_info_sender.take().unwrap(),
            self.config.gc.clone(),
            self.pd_client.feature_gate().clone(),
        );
        gc_worker
            .start()
            .unwrap_or_else(|e| fatal!("failed to start gc worker: {}", e));
        gc_worker
            .start_observe_lock_apply(
                self.coprocessor_host.as_mut().unwrap(),
                self.concurrency_manager.clone(),
            )
            .unwrap_or_else(|e| fatal!("gc worker failed to observe lock apply: {}", e));

        let cfg_controller = self.cfg_controller.as_mut().unwrap();
        cfg_controller.register(
            tikv::config::Module::Gc,
            Box::new(gc_worker.get_config_manager()),
        );

        gc_worker
    }

    fn init_servers<F: KvFormat>(&mut self) -> Arc<VersionTrack<ServerConfig>> {
        let flow_controller = Arc::new(FlowController::Singleton(EngineFlowController::new(
            &self.config.storage.flow_control,
            self.engines.as_ref().unwrap().engine.kv_engine(),
            self.flow_info_receiver.take().unwrap(),
        )));
        let gc_worker = self.init_gc_worker();
        let mut ttl_checker = Box::new(LazyWorker::new("ttl-checker"));
        let ttl_scheduler = ttl_checker.scheduler();

        let cfg_controller = self.cfg_controller.as_mut().unwrap();

        cfg_controller.register(
            tikv::config::Module::Quota,
            Box::new(QuotaLimitConfigManager::new(Arc::clone(
                &self.quota_limiter,
            ))),
        );

        // Create cdc.
        let mut cdc_worker = Box::new(LazyWorker::new("cdc"));
        let cdc_scheduler = cdc_worker.scheduler();
        let txn_extra_scheduler = cdc::CdcTxnExtraScheduler::new(cdc_scheduler.clone());

        self.engines
            .as_mut()
            .unwrap()
            .engine
            .set_txn_extra_scheduler(Arc::new(txn_extra_scheduler));

        let lock_mgr = LockManager::new(&self.config.pessimistic_txn);
        cfg_controller.register(
            tikv::config::Module::PessimisticTxn,
            Box::new(lock_mgr.config_manager()),
        );
        lock_mgr.register_detector_role_change_observer(self.coprocessor_host.as_mut().unwrap());

        let engines = self.engines.as_ref().unwrap();

        let pd_worker = LazyWorker::new("pd-worker");
        let pd_sender = pd_worker.scheduler();

        if let Some(sst_worker) = &mut self.sst_worker {
            let sst_runner = RecoveryRunner::new(
                engines.engines.kv.get_sync_db(),
                engines.store_meta.clone(),
                self.config.storage.background_error_recovery_window.into(),
                DEFAULT_CHECK_INTERVAL,
            );
            sst_worker.start_with_timer(sst_runner);
        }

        let unified_read_pool = if self.config.readpool.is_unified_pool_enabled() {
            Some(build_yatp_read_pool(
                &self.config.readpool.unified,
                pd_sender.clone(),
                engines.engine.clone(),
            ))
        } else {
            None
        };

        // The `DebugService` and `DiagnosticsService` will share the same thread pool
        let props = tikv_util::thread_group::current_properties();
        let debug_thread_pool = Arc::new(
            Builder::new_multi_thread()
                .thread_name(thd_name!("debugger"))
                .worker_threads(1)
                .after_start_wrapper(move || {
                    tikv_alloc::add_thread_memory_accessor();
                    tikv_util::thread_group::set_properties(props.clone());
                })
                .before_stop_wrapper(tikv_alloc::remove_thread_memory_accessor)
                .build()
                .unwrap(),
        );

        // Start resource metering.
        let (recorder_notifier, collector_reg_handle, resource_tag_factory, recorder_worker) =
            resource_metering::init_recorder(self.config.resource_metering.precision.as_millis());
        self.to_stop.push(recorder_worker);
        let (reporter_notifier, data_sink_reg_handle, reporter_worker) =
            resource_metering::init_reporter(
                self.config.resource_metering.clone(),
                collector_reg_handle.clone(),
            );
        self.to_stop.push(reporter_worker);
        let (address_change_notifier, single_target_worker) = resource_metering::init_single_target(
            self.config.resource_metering.receiver_address.clone(),
            self.env.clone(),
            data_sink_reg_handle.clone(),
        );
        self.to_stop.push(single_target_worker);
        let rsmeter_pubsub_service = resource_metering::PubSubService::new(data_sink_reg_handle);

        let cfg_manager = resource_metering::ConfigManager::new(
            self.config.resource_metering.clone(),
            recorder_notifier,
            reporter_notifier,
            address_change_notifier,
        );
        cfg_controller.register(
            tikv::config::Module::ResourceMetering,
            Box::new(cfg_manager),
        );

        let storage_read_pool_handle = if self.config.readpool.storage.use_unified_pool() {
            unified_read_pool.as_ref().unwrap().handle()
        } else {
            let storage_read_pools = ReadPool::from(storage::build_read_pool(
                &self.config.readpool.storage,
                pd_sender.clone(),
                engines.engine.clone(),
            ));
            storage_read_pools.handle()
        };

        let storage = create_raft_storage::<_, _, _, F>(
            engines.engine.clone(),
            &self.config.storage,
            storage_read_pool_handle,
            lock_mgr.clone(),
            self.concurrency_manager.clone(),
            lock_mgr.get_storage_dynamic_configs(),
            flow_controller.clone(),
            pd_sender.clone(),
            resource_tag_factory.clone(),
            Arc::clone(&self.quota_limiter),
            self.pd_client.feature_gate().clone(),
        )
        .unwrap_or_else(|e| fatal!("failed to create raft storage: {}", e));
        cfg_controller.register(
            tikv::config::Module::Storage,
            Box::new(StorageConfigManger::new(
                self.engines.as_ref().unwrap().engine.kv_engine(),
                self.config.storage.block_cache.shared,
                ttl_scheduler,
                flow_controller,
                storage.get_scheduler(),
            )),
        );

        ReplicaReadLockChecker::new(self.concurrency_manager.clone())
            .register(self.coprocessor_host.as_mut().unwrap());

        // Create snapshot manager, server.
        let snap_path = self
            .store_path
            .join(Path::new("snap"))
            .to_str()
            .unwrap()
            .to_owned();

        let bps = i64::try_from(self.config.server.snap_max_write_bytes_per_sec.0)
            .unwrap_or_else(|_| fatal!("snap_max_write_bytes_per_sec > i64::max_value"));

        let snap_mgr = SnapManagerBuilder::default()
            .max_write_bytes_per_sec(bps)
            .max_total_size(self.config.server.snap_max_total_size.0)
            .encryption_key_manager(self.encryption_key_manager.clone())
            .max_per_file_size(self.config.raft_store.max_snapshot_file_raw_size.0)
            .enable_multi_snapshot_files(
                self.pd_client
                    .feature_gate()
                    .can_enable(MULTI_FILES_SNAPSHOT_FEATURE),
            )
            .build(snap_path);

        // Create coprocessor endpoint.
        let cop_read_pool_handle = if self.config.readpool.coprocessor.use_unified_pool() {
            unified_read_pool.as_ref().unwrap().handle()
        } else {
            let cop_read_pools = ReadPool::from(coprocessor::readpool_impl::build_read_pool(
                &self.config.readpool.coprocessor,
                pd_sender,
                engines.engine.clone(),
            ));
            cop_read_pools.handle()
        };

        let mut unified_read_pool_scale_receiver = None;
        if self.config.readpool.is_unified_pool_enabled() {
            let (unified_read_pool_scale_notifier, rx) = mpsc::sync_channel(10);
            cfg_controller.register(
                tikv::config::Module::Readpool,
                Box::new(ReadPoolConfigManager(
                    unified_read_pool.as_ref().unwrap().handle(),
                    unified_read_pool_scale_notifier,
                )),
            );
            unified_read_pool_scale_receiver = Some(rx);
        }

<<<<<<< HEAD
        // Register causal observer for RawKV API V2
        if let ApiVersion::V2 = F::TAG {
            let tso = block_on(causal_ts::BatchTsoProvider::new_opt(
                self.pd_client.clone(),
                self.config.causal_ts.renew_interval.0,
                self.config.causal_ts.available_interval.0,
                self.config.causal_ts.renew_batch_min_size,
                self.config.causal_ts.renew_batch_max_size,
            ));
            if let Err(e) = tso {
                panic!("Causal timestamp provider initialize failed: {:?}", e);
            }
            let causal_ts_provider = Arc::new(tso.unwrap());
            info!("Causal timestamp provider startup.");

            let causal_ob = causal_ts::CausalObserver::new(causal_ts_provider);
            causal_ob.register_to(self.coprocessor_host.as_mut().unwrap());
        }

=======
>>>>>>> 126da290
        // Register cdc.
        let mut cdc_ob = cdc::CdcObserver::new(cdc_scheduler.clone());
        cdc_ob.register_to(self.coprocessor_host.as_mut().unwrap());
        // Register cdc config manager.
        cfg_controller.register(
            tikv::config::Module::CDC,
            Box::new(CdcConfigManager(cdc_worker.scheduler())),
        );

        // Create resolved ts worker
        let rts_worker = if self.config.resolved_ts.enable {
            let worker = Box::new(LazyWorker::new("resolved-ts"));
            // Register the resolved ts observer
            let resolved_ts_ob = resolved_ts::Observer::new(worker.scheduler());
            resolved_ts_ob.register_to(self.coprocessor_host.as_mut().unwrap());
            // Register config manager for resolved ts worker
            cfg_controller.register(
                tikv::config::Module::ResolvedTs,
                Box::new(resolved_ts::ResolvedTsConfigManager::new(
                    worker.scheduler(),
                )),
            );
            Some(worker)
        } else {
            None
        };

        // Register causal observer for RawKV API V2
        if let ApiVersion::V2 = F::TAG {
            let tso = block_on(causal_ts::BatchTsoProvider::new_opt(
                self.pd_client.clone(),
                self.config.causal_ts.renew_interval.0,
                self.config.causal_ts.renew_batch_min_size,
            ));
            if let Err(e) = tso {
                fatal!("Causal timestamp provider initialize failed: {:?}", e);
            }
            let causal_ts_provider = Arc::new(tso.unwrap());
            info!("Causal timestamp provider startup.");
            cdc_ob.set_causal_ts_provider(causal_ts_provider.clone());
            let causal_ob = causal_ts::CausalObserver::new(causal_ts_provider, cdc_ob.clone());
            causal_ob.register_to(self.coprocessor_host.as_mut().unwrap());
        }

        let check_leader_runner = CheckLeaderRunner::new(engines.store_meta.clone());
        let check_leader_scheduler = self
            .background_worker
            .start("check-leader", check_leader_runner);

        let server_config = Arc::new(VersionTrack::new(self.config.server.clone()));

        self.config
            .raft_store
            .validate(
                self.config.coprocessor.region_split_size,
                self.config.coprocessor.enable_region_bucket,
                self.config.coprocessor.region_bucket_size,
            )
            .unwrap_or_else(|e| fatal!("failed to validate raftstore config {}", e));
        let raft_store = Arc::new(VersionTrack::new(self.config.raft_store.clone()));
        let health_service = HealthService::default();
        let mut node = Node::new(
            self.system.take().unwrap(),
            &server_config.value().clone(),
            raft_store.clone(),
            self.config.storage.api_version(),
            self.pd_client.clone(),
            self.state.clone(),
            self.background_worker.clone(),
            Some(health_service.clone()),
        );
        node.try_bootstrap_store(engines.engines.clone())
            .unwrap_or_else(|e| fatal!("failed to bootstrap node id: {}", e));

        self.snap_mgr = Some(snap_mgr.clone());
        // Create server
        let server = Server::new(
            node.id(),
            &server_config,
            &self.security_mgr,
            storage,
            coprocessor::Endpoint::new(
                &server_config.value(),
                cop_read_pool_handle,
                self.concurrency_manager.clone(),
                resource_tag_factory,
                Arc::clone(&self.quota_limiter),
            ),
            coprocessor_v2::Endpoint::new(&self.config.coprocessor_v2),
            self.router.clone(),
            self.resolver.clone(),
            snap_mgr.clone(),
            gc_worker.clone(),
            check_leader_scheduler,
            self.env.clone(),
            unified_read_pool,
            debug_thread_pool,
            health_service,
        )
        .unwrap_or_else(|e| fatal!("failed to create server: {}", e));
        cfg_controller.register(
            tikv::config::Module::Server,
            Box::new(ServerConfigManager::new(
                server.get_snap_worker_scheduler(),
                server_config.clone(),
                server.get_grpc_mem_quota().clone(),
            )),
        );

        // Start backup stream
        let backup_stream_scheduler = if self.config.backup_stream.enable {
            // Create backup stream.
            let mut backup_stream_worker = Box::new(LazyWorker::new("backup-stream"));
            let backup_stream_scheduler = backup_stream_worker.scheduler();

            // Register backup-stream observer.
            let backup_stream_ob = BackupStreamObserver::new(backup_stream_scheduler.clone());
            backup_stream_ob.register_to(self.coprocessor_host.as_mut().unwrap());
            // Register config manager.
            cfg_controller.register(
                tikv::config::Module::BackupStream,
                Box::new(BackupStreamConfigManager(backup_stream_worker.scheduler())),
            );

            let etcd_cli = LazyEtcdClient::new(
                self.config.pd.endpoints.as_slice(),
                ConnectionConfig {
                    keep_alive_interval: self.config.server.grpc_keepalive_time.0,
                    keep_alive_timeout: self.config.server.grpc_keepalive_timeout.0,
                    tls: self.security_mgr.tonic_tls_config(),
                },
            );
            let backup_stream_endpoint = backup_stream::Endpoint::new(
                node.id(),
                etcd_cli,
                self.config.backup_stream.clone(),
                backup_stream_scheduler.clone(),
                backup_stream_ob,
                self.region_info_accessor.clone(),
                self.router.clone(),
                self.pd_client.clone(),
                self.concurrency_manager.clone(),
            );
            backup_stream_worker.start(backup_stream_endpoint);
            self.to_stop.push(backup_stream_worker);
            Some(backup_stream_scheduler)
        } else {
            None
        };

        let import_path = self.store_path.join("import");
        let mut importer = SstImporter::new(
            &self.config.import,
            import_path,
            self.encryption_key_manager.clone(),
            self.config.storage.api_version(),
        )
        .unwrap();
        for (cf_name, compression_type) in &[
            (
                CF_DEFAULT,
                self.config.rocksdb.defaultcf.bottommost_level_compression,
            ),
            (
                CF_WRITE,
                self.config.rocksdb.writecf.bottommost_level_compression,
            ),
        ] {
            importer.set_compression_type(cf_name, from_rocks_compression_type(*compression_type));
        }
        let importer = Arc::new(importer);

        let split_check_runner = SplitCheckRunner::new(
            engines.engines.kv.clone(),
            self.router.clone(),
            self.coprocessor_host.clone().unwrap(),
        );
        let split_check_scheduler = self
            .background_worker
            .start("split-check", split_check_runner);
        cfg_controller.register(
            tikv::config::Module::Coprocessor,
            Box::new(SplitCheckConfigManager(split_check_scheduler.clone())),
        );

        let split_config_manager =
            SplitConfigManager::new(Arc::new(VersionTrack::new(self.config.split.clone())));
        cfg_controller.register(
            tikv::config::Module::Split,
            Box::new(split_config_manager.clone()),
        );

        let auto_split_controller = AutoSplitController::new(
            split_config_manager,
            self.config.server.grpc_concurrency,
            self.config.readpool.unified.max_thread_count,
            unified_read_pool_scale_receiver,
        );

        // `ConsistencyCheckObserver` must be registered before `Node::start`.
        let safe_point = Arc::new(AtomicU64::new(0));
        let observer = match self.config.coprocessor.consistency_check_method {
            ConsistencyCheckMethod::Mvcc => BoxConsistencyCheckObserver::new(
                MvccConsistencyCheckObserver::new(safe_point.clone()),
            ),
            ConsistencyCheckMethod::Raw => {
                BoxConsistencyCheckObserver::new(RawConsistencyCheckObserver::default())
            }
        };
        self.coprocessor_host
            .as_mut()
            .unwrap()
            .registry
            .register_consistency_check_observer(100, observer);

        node.start(
            engines.engines.clone(),
            server.transport(),
            snap_mgr,
            pd_worker,
            engines.store_meta.clone(),
            self.coprocessor_host.clone().unwrap(),
            importer.clone(),
            split_check_scheduler,
            auto_split_controller,
            self.concurrency_manager.clone(),
            collector_reg_handle,
        )
        .unwrap_or_else(|e| fatal!("failed to start node: {}", e));

        // Start auto gc. Must after `Node::start` because `node_id` is initialized there.
        assert!(node.id() > 0); // Node id should never be 0.
        let auto_gc_config = AutoGcConfig::new(
            self.pd_client.clone(),
            self.region_info_accessor.clone(),
            node.id(),
        );
        if let Err(e) = gc_worker.start_auto_gc(auto_gc_config, safe_point) {
            fatal!("failed to start auto_gc on storage, error: {}", e);
        }

        initial_metric(&self.config.metric);
        if self.config.storage.enable_ttl {
            ttl_checker.start_with_timer(TtlChecker::new(
                self.engines.as_ref().unwrap().engine.kv_engine(),
                self.region_info_accessor.clone(),
                self.config.storage.ttl_check_poll_interval.into(),
            ));
            self.to_stop.push(ttl_checker);
        }

        // Start CDC.
        let cdc_memory_quota = MemoryQuota::new(self.config.cdc.sink_memory_quota.0 as _);
        let cdc_endpoint = cdc::Endpoint::new(
            self.config.server.cluster_id,
            &self.config.cdc,
            self.config.storage.api_version(),
            self.pd_client.clone(),
            cdc_scheduler.clone(),
            self.router.clone(),
            self.engines.as_ref().unwrap().engines.kv.clone(),
            cdc_ob,
            engines.store_meta.clone(),
            self.concurrency_manager.clone(),
            server.env(),
            self.security_mgr.clone(),
            cdc_memory_quota.clone(),
        );
        cdc_worker.start_with_timer(cdc_endpoint);
        self.to_stop.push(cdc_worker);

        // Start resolved ts
        if let Some(mut rts_worker) = rts_worker {
            let rts_endpoint = resolved_ts::Endpoint::new(
                &self.config.resolved_ts,
                rts_worker.scheduler(),
                self.router.clone(),
                engines.store_meta.clone(),
                self.pd_client.clone(),
                self.concurrency_manager.clone(),
                server.env(),
                self.security_mgr.clone(),
                // TODO: replace to the cdc sinker
                resolved_ts::DummySinker::new(),
            );
            rts_worker.start_with_timer(rts_endpoint);
            self.to_stop.push(rts_worker);
        }

        cfg_controller.register(
            tikv::config::Module::Raftstore,
            Box::new(RaftstoreConfigManager::new(
                node.refresh_config_scheduler(),
                raft_store,
            )),
        );

        self.servers = Some(Servers {
            lock_mgr,
            server,
            node,
            importer,
            cdc_scheduler,
            cdc_memory_quota,
            rsmeter_pubsub_service,
            backup_stream_scheduler,
        });

        server_config
    }

    fn register_services(&mut self) {
        let servers = self.servers.as_mut().unwrap();
        let engines = self.engines.as_ref().unwrap();

        // Import SST service.
        let import_service = ImportSstService::new(
            self.config.import.clone(),
            self.config.raft_store.raft_entry_max_size,
            self.router.clone(),
            engines.engines.kv.clone(),
            servers.importer.clone(),
        );
        if servers
            .server
            .register_service(create_import_sst(import_service))
            .is_some()
        {
            fatal!("failed to register import service");
        }

        // Debug service.
        let debug_service = DebugService::new(
            engines.engines.clone(),
            servers.server.get_debug_thread_pool().clone(),
            self.router.clone(),
            self.cfg_controller.as_ref().unwrap().clone(),
        );
        if servers
            .server
            .register_service(create_debug(debug_service))
            .is_some()
        {
            fatal!("failed to register debug service");
        }

        // Create Diagnostics service
        let diag_service = DiagnosticsService::new(
            servers.server.get_debug_thread_pool().clone(),
            self.config.log.file.filename.clone(),
            self.config.slow_log_file.clone(),
        );
        if servers
            .server
            .register_service(create_diagnostics(diag_service))
            .is_some()
        {
            fatal!("failed to register diagnostics service");
        }

        // Lock manager.
        if servers
            .server
            .register_service(create_deadlock(servers.lock_mgr.deadlock_service()))
            .is_some()
        {
            fatal!("failed to register deadlock service");
        }

        servers
            .lock_mgr
            .start(
                servers.node.id(),
                self.pd_client.clone(),
                self.resolver.clone(),
                self.security_mgr.clone(),
                &self.config.pessimistic_txn,
            )
            .unwrap_or_else(|e| fatal!("failed to start lock manager: {}", e));

        // Backup service.
        let mut backup_worker = Box::new(self.background_worker.lazy_build("backup-endpoint"));
        let backup_scheduler = backup_worker.scheduler();
        let backup_service = backup::Service::new(backup_scheduler);
        if servers
            .server
            .register_service(create_backup(backup_service))
            .is_some()
        {
            fatal!("failed to register backup service");
        }

        let backup_endpoint = backup::Endpoint::new(
            servers.node.id(),
            engines.engine.clone(),
            self.region_info_accessor.clone(),
            engines.engines.kv.as_inner().clone(),
            self.config.backup.clone(),
            self.concurrency_manager.clone(),
            self.config.storage.api_version(),
        );
        self.cfg_controller.as_mut().unwrap().register(
            tikv::config::Module::Backup,
            Box::new(backup_endpoint.get_config_manager()),
        );
        backup_worker.start(backup_endpoint);

        let cdc_service = cdc::Service::new(
            servers.cdc_scheduler.clone(),
            servers.cdc_memory_quota.clone(),
        );
        if servers
            .server
            .register_service(create_change_data(cdc_service))
            .is_some()
        {
            fatal!("failed to register cdc service");
        }
        if servers
            .server
            .register_service(create_resource_metering_pub_sub(
                servers.rsmeter_pubsub_service.clone(),
            ))
            .is_some()
        {
            warn!("failed to register resource metering pubsub service");
        }

        if let Some(sched) = servers.backup_stream_scheduler.take() {
            let pitr_service = backup_stream::Service::new(sched);
            if servers
                .server
                .register_service(create_log_backup(pitr_service))
                .is_some()
            {
                fatal!("failed to register log backup service");
            }
        }
    }

    fn init_io_utility(&mut self) -> BytesFetcher {
        let stats_collector_enabled = file_system::init_io_stats_collector()
            .map_err(|e| warn!("failed to init I/O stats collector: {}", e))
            .is_ok();

        let limiter = Arc::new(
            self.config
                .storage
                .io_rate_limit
                .build(!stats_collector_enabled /*enable_statistics*/),
        );
        let fetcher = if stats_collector_enabled {
            BytesFetcher::FromIOStatsCollector()
        } else {
            BytesFetcher::FromRateLimiter(limiter.statistics().unwrap())
        };
        // Set up IO limiter even when rate limit is disabled, so that rate limits can be
        // dynamically applied later on.
        set_io_rate_limiter(Some(limiter));
        fetcher
    }

    fn init_metrics_flusher(
        &mut self,
        fetcher: BytesFetcher,
        engines_info: Arc<EnginesResourceInfo>,
    ) {
        let mut engine_metrics = EngineMetricsManager::<RocksEngine, ER>::new(
            self.engines.as_ref().unwrap().engines.clone(),
        );
        let mut io_metrics = IOMetricsManager::new(fetcher);
        let engines_info_clone = engines_info.clone();
        self.background_worker
            .spawn_interval_task(DEFAULT_METRICS_FLUSH_INTERVAL, move || {
                let now = Instant::now();
                engine_metrics.flush(now);
                io_metrics.flush(now);
                engines_info_clone.update(now);
            });
        if let Some(limiter) = get_io_rate_limiter() {
            limiter.set_low_priority_io_adjustor_if_needed(Some(engines_info));
        }

        let mut mem_trace_metrics = MemoryTraceManager::default();
        mem_trace_metrics.register_provider(MEMTRACE_RAFTSTORE.clone());
        mem_trace_metrics.register_provider(MEMTRACE_COPROCESSOR.clone());
        self.background_worker
            .spawn_interval_task(DEFAULT_MEMTRACE_FLUSH_INTERVAL, move || {
                let now = Instant::now();
                mem_trace_metrics.flush(now);
            });
    }

    // Only background cpu quota tuning is implemented at present. iops and frontend quota tuning is on the way
    fn init_quota_tuning_task(&self, quota_limiter: Arc<QuotaLimiter>) {
        // No need to do auto tune when capacity is really low
        if SysQuota::cpu_cores_quota() * BACKGROUND_REQUEST_CORE_MAX_RATIO
            < BACKGROUND_REQUEST_CORE_LOWER_BOUND
        {
            return;
        };

        // Determine the base cpu quota
        let base_cpu_quota = {
            // if cpu quota is not specified, start from optimistic case
            if quota_limiter.cputime_limiter(false).is_infinite() {
                let quota = 1000_f64
                    * f64::max(
                        BACKGROUND_REQUEST_CORE_LOWER_BOUND,
                        SysQuota::cpu_cores_quota() * BACKGROUND_REQUEST_CORE_DEFAULT_RATIO,
                    );
                quota_limiter.set_cpu_time_limit(quota as usize, false);
                quota
            } else {
                quota_limiter.cputime_limiter(false) / 1000_f64
            }
        };

        // Calculate the celling and floor quota
        let celling_quota = f64::min(
            base_cpu_quota * 2.0,
            1_000_f64 * SysQuota::cpu_cores_quota() * BACKGROUND_REQUEST_CORE_MAX_RATIO,
        );
        let floor_quota = f64::max(
            base_cpu_quota * 0.5,
            1_000_f64 * BACKGROUND_REQUEST_CORE_LOWER_BOUND,
        );

        let mut proc_stats: ProcessStat = ProcessStat::cur_proc_stat().unwrap();
        self.background_worker.spawn_interval_task(
            DEFAULT_QUOTA_LIMITER_TUNE_INTERVAL,
            move || {
                if quota_limiter.auto_tune_enabled() {
                    let old_quota = quota_limiter.cputime_limiter(false) / 1000_f64;
                    let cpu_usage = match proc_stats.cpu_usage() {
                        Ok(r) => r,
                        Err(_e) => 0.0,
                    };
                    // Try tuning quota when cpu_usage is correctly collected.
                    // rule based tuning:
                    //      1) if instance is busy, shrink cpu quota for analyze by one quota pace until lower bound is hit;
                    //      2) if instance cpu usage is healthy, no op;
                    //      3) if instance is idle, increase cpu quota by one quota pace  until upper bound is hit.
                    if cpu_usage > 0.0f64 {
                        let mut target_quota = old_quota;

                        let cpu_util = cpu_usage / SysQuota::cpu_cores_quota();
                        if cpu_util >= SYSTEM_BUSY_THRESHOLD {
                            target_quota =
                                f64::max(target_quota - CPU_QUOTA_ADJUSTMENT_PACE, floor_quota);
                        } else if cpu_util < SYSTEM_HEALTHY_THRESHOLD {
                            target_quota =
                                f64::min(target_quota + CPU_QUOTA_ADJUSTMENT_PACE, celling_quota);
                        }

                        if old_quota != target_quota {
                            quota_limiter.set_cpu_time_limit(target_quota as usize, false);
                            debug!(
                                "cpu_time_limiter tuned for backend request";
                                "cpu_util" => ?cpu_util,
                                "new quota" => ?target_quota);
                            INSTANCE_BACKEND_CPU_QUOTA.set(target_quota as i64);
                        }
                    }
                }
            },
        );
    }

    fn init_storage_stats_task(&self, engines: Engines<RocksEngine, ER>) {
        let config_disk_capacity: u64 = self.config.raft_store.capacity.0;
        let data_dir = self.config.storage.data_dir.clone();
        let store_path = self.store_path.clone();
        let snap_mgr = self.snap_mgr.clone().unwrap();
        let reserve_space = disk::get_disk_reserved_space();
        if reserve_space == 0 {
            info!("disk space checker not enabled");
            return;
        }

        let almost_full_threshold = reserve_space;
        let already_full_threshold = reserve_space / 2;
        self.background_worker
            .spawn_interval_task(DEFAULT_STORAGE_STATS_INTERVAL, move || {
                let disk_stats = match fs2::statvfs(&store_path) {
                    Err(e) => {
                        error!(
                            "get disk stat for kv store failed";
                            "kv path" => store_path.to_str(),
                            "err" => ?e
                        );
                        return;
                    }
                    Ok(stats) => stats,
                };
                let disk_cap = disk_stats.total_space();
                let snap_size = snap_mgr.get_total_snap_size().unwrap();

                let kv_size = engines
                    .kv
                    .get_engine_used_size()
                    .expect("get kv engine size");

                let raft_size = engines
                    .raft
                    .get_engine_size()
                    .expect("get raft engine size");

                let placeholer_file_path = PathBuf::from_str(&data_dir)
                    .unwrap()
                    .join(Path::new(file_system::SPACE_PLACEHOLDER_FILE));

                let placeholder_size: u64 =
                    file_system::get_file_size(&placeholer_file_path).unwrap_or(0);

                let used_size = snap_size + kv_size + raft_size + placeholder_size;
                let capacity = if config_disk_capacity == 0 || disk_cap < config_disk_capacity {
                    disk_cap
                } else {
                    config_disk_capacity
                };

                let mut available = capacity.checked_sub(used_size).unwrap_or_default();
                available = cmp::min(available, disk_stats.available_space());

                let prev_disk_status = disk::get_disk_status(0); //0 no need care about failpoint.
                let cur_disk_status = if available <= already_full_threshold {
                    disk::DiskUsage::AlreadyFull
                } else if available <= almost_full_threshold {
                    disk::DiskUsage::AlmostFull
                } else {
                    disk::DiskUsage::Normal
                };
                if prev_disk_status != cur_disk_status {
                    warn!(
                        "disk usage {:?}->{:?}, available={},snap={},kv={},raft={},capacity={}",
                        prev_disk_status,
                        cur_disk_status,
                        available,
                        snap_size,
                        kv_size,
                        raft_size,
                        capacity
                    );
                }
                disk::set_disk_status(cur_disk_status);
            })
    }

    fn init_sst_recovery_sender(&mut self) -> Option<Scheduler<String>> {
        if !self
            .config
            .storage
            .background_error_recovery_window
            .is_zero()
        {
            let sst_worker = Box::new(LazyWorker::new("sst-recovery"));
            let scheduler = sst_worker.scheduler();
            self.sst_worker = Some(sst_worker);
            Some(scheduler)
        } else {
            None
        }
    }

    fn run_server(&mut self, server_config: Arc<VersionTrack<ServerConfig>>) {
        let server = self.servers.as_mut().unwrap();
        server
            .server
            .build_and_bind()
            .unwrap_or_else(|e| fatal!("failed to build server: {}", e));
        server
            .server
            .start(server_config, self.security_mgr.clone())
            .unwrap_or_else(|e| fatal!("failed to start server: {}", e));
    }

    fn run_status_server(&mut self) {
        // Create a status server.
        let status_enabled = !self.config.server.status_addr.is_empty();
        if status_enabled {
            let mut status_server = match StatusServer::new(
                self.config.server.status_thread_pool_size,
                self.cfg_controller.take().unwrap(),
                Arc::new(self.config.security.clone()),
                self.router.clone(),
                self.store_path.clone(),
            ) {
                Ok(status_server) => Box::new(status_server),
                Err(e) => {
                    error_unknown!(%e; "failed to start runtime for status service");
                    return;
                }
            };
            // Start the status server.
            if let Err(e) = status_server.start(self.config.server.status_addr.clone()) {
                error_unknown!(%e; "failed to bind addr for status service");
            } else {
                self.to_stop.push(status_server);
            }
        }
    }

    fn stop(self) {
        tikv_util::thread_group::mark_shutdown();
        let mut servers = self.servers.unwrap();
        servers
            .server
            .stop()
            .unwrap_or_else(|e| fatal!("failed to stop server: {}", e));

        servers.node.stop();
        self.region_info_accessor.stop();

        servers.lock_mgr.stop();

        if let Some(sst_worker) = self.sst_worker {
            sst_worker.stop_worker();
        }

        self.to_stop.into_iter().for_each(|s| s.stop());
    }
}

pub trait ConfiguredRaftEngine: RaftEngine {
    fn build(
        _: &TiKvConfig,
        _: &Arc<Env>,
        _: &Option<Arc<DataKeyManager>>,
        _: &Option<Cache>,
    ) -> Self;
    fn as_rocks_engine(&self) -> Option<&RocksEngine> {
        None
    }
    fn register_config(&self, _cfg_controller: &mut ConfigController, _share_cache: bool) {}
}

impl ConfiguredRaftEngine for RocksEngine {
    fn build(
        config: &TiKvConfig,
        env: &Arc<Env>,
        key_manager: &Option<Arc<DataKeyManager>>,
        block_cache: &Option<Cache>,
    ) -> Self {
        let mut raft_data_state_machine = RaftDataStateMachine::new(
            &config.storage.data_dir,
            &config.raft_engine.config().dir,
            &config.raft_store.raftdb_path,
        );
        let should_dump = raft_data_state_machine.before_open_target();

        let raft_db_path = &config.raft_store.raftdb_path;
        let config_raftdb = &config.raftdb;
        let mut raft_db_opts = config_raftdb.build_opt();
        raft_db_opts.set_env(env.clone());
        let raft_cf_opts = config_raftdb.build_cf_opts(block_cache);
        let raftdb =
            engine_rocks::raw_util::new_engine_opt(raft_db_path, raft_db_opts, raft_cf_opts)
                .expect("failed to open raftdb");
        let mut raftdb = RocksEngine::from_db(Arc::new(raftdb));
        raftdb.set_shared_block_cache(block_cache.is_some());

        if should_dump {
            let raft_engine =
                RaftLogEngine::new(config.raft_engine.config(), key_manager.clone(), None)
                    .expect("failed to open raft engine for migration");
            dump_raft_engine_to_raftdb(&raft_engine, &raftdb, 8 /*threads*/);
            raft_engine.stop();
            drop(raft_engine);
            raft_data_state_machine.after_dump_data();
        }
        raftdb
    }

    fn as_rocks_engine(&self) -> Option<&RocksEngine> {
        Some(self)
    }

    fn register_config(&self, cfg_controller: &mut ConfigController, share_cache: bool) {
        cfg_controller.register(
            tikv::config::Module::Raftdb,
            Box::new(DBConfigManger::new(
                Arc::new(self.clone()),
                DBType::Raft,
                share_cache,
            )),
        );
    }
}

impl ConfiguredRaftEngine for RaftLogEngine {
    fn build(
        config: &TiKvConfig,
        env: &Arc<Env>,
        key_manager: &Option<Arc<DataKeyManager>>,
        block_cache: &Option<Cache>,
    ) -> Self {
        let mut raft_data_state_machine = RaftDataStateMachine::new(
            &config.storage.data_dir,
            &config.raft_store.raftdb_path,
            &config.raft_engine.config().dir,
        );
        let should_dump = raft_data_state_machine.before_open_target();

        let raft_config = config.raft_engine.config();
        let raft_engine =
            RaftLogEngine::new(raft_config, key_manager.clone(), get_io_rate_limiter())
                .expect("failed to open raft engine");

        if should_dump {
            let config_raftdb = &config.raftdb;
            let mut raft_db_opts = config_raftdb.build_opt();
            raft_db_opts.set_env(env.clone());
            let raft_cf_opts = config_raftdb.build_cf_opts(block_cache);
            let raftdb = engine_rocks::raw_util::new_engine_opt(
                &config.raft_store.raftdb_path,
                raft_db_opts,
                raft_cf_opts,
            )
            .expect("failed to open raftdb for migration");
            let raftdb = RocksEngine::from_db(Arc::new(raftdb));
            dump_raftdb_to_raft_engine(&raftdb, &raft_engine, 8 /*threads*/);
            raftdb.stop();
            drop(raftdb);
            raft_data_state_machine.after_dump_data();
        }
        raft_engine
    }
}

impl<CER: ConfiguredRaftEngine> TiKvServer<CER> {
    fn init_raw_engines(
        &mut self,
        flow_listener: engine_rocks::FlowListener,
    ) -> (Engines<RocksEngine, CER>, Arc<EnginesResourceInfo>) {
        let block_cache = self.config.storage.block_cache.build_shared_cache();
        let env = self
            .config
            .build_shared_rocks_env(self.encryption_key_manager.clone(), get_io_rate_limiter())
            .unwrap();

        // Create raft engine
        let raft_engine = CER::build(
            &self.config,
            &env,
            &self.encryption_key_manager,
            &block_cache,
        );

        // Create kv engine.
        let mut builder = KvEngineFactoryBuilder::new(env, &self.config, &self.store_path)
            .compaction_filter_router(self.router.clone())
            .region_info_accessor(self.region_info_accessor.clone())
            .sst_recovery_sender(self.init_sst_recovery_sender())
            .flow_listener(flow_listener);
        if let Some(cache) = block_cache {
            builder = builder.block_cache(cache);
        }
        let factory = builder.build();
        let kv_engine = factory
            .create_shared_db()
            .unwrap_or_else(|s| fatal!("failed to create kv engine: {}", s));
        let engines = Engines::new(kv_engine, raft_engine);

        let cfg_controller = self.cfg_controller.as_mut().unwrap();
        cfg_controller.register(
            tikv::config::Module::Rocksdb,
            Box::new(DBConfigManger::new(
                Arc::new(factory),
                DBType::Kv,
                self.config.storage.block_cache.shared,
            )),
        );
        engines
            .raft
            .register_config(cfg_controller, self.config.storage.block_cache.shared);

        let engines_info = Arc::new(EnginesResourceInfo::new(
            &engines, 180, /*max_samples_to_preserve*/
        ));

        (engines, engines_info)
    }
}

/// Various sanity-checks and logging before running a server.
///
/// Warnings are logged.
///
/// # Logs
///
/// The presence of these environment variables that affect the database
/// behavior is logged.
///
/// - `GRPC_POLL_STRATEGY`
/// - `http_proxy` and `https_proxy`
///
/// # Warnings
///
/// - if `net.core.somaxconn` < 32768
/// - if `net.ipv4.tcp_syncookies` is not 0
/// - if `vm.swappiness` is not 0
/// - if data directories are not on SSDs
/// - if the "TZ" environment variable is not set on unix
fn pre_start() {
    check_environment_variables();
    for e in tikv_util::config::check_kernel() {
        warn!(
            "check: kernel";
            "err" => %e
        );
    }
}

fn check_system_config(config: &TiKvConfig) {
    info!("beginning system configuration check");
    let mut rocksdb_max_open_files = config.rocksdb.max_open_files;
    if config.rocksdb.titan.enabled {
        // Titan engine maintains yet another pool of blob files and uses the same max
        // number of open files setup as rocksdb does. So we double the max required
        // open files here
        rocksdb_max_open_files *= 2;
    }
    if let Err(e) = tikv_util::config::check_max_open_fds(
        RESERVED_OPEN_FDS + (rocksdb_max_open_files + config.raftdb.max_open_files) as u64,
    ) {
        fatal!("{}", e);
    }

    // Check RocksDB data dir
    if let Err(e) = tikv_util::config::check_data_dir(&config.storage.data_dir) {
        warn!(
            "check: rocksdb-data-dir";
            "path" => &config.storage.data_dir,
            "err" => %e
        );
    }
    // Check raft data dir
    if let Err(e) = tikv_util::config::check_data_dir(&config.raft_store.raftdb_path) {
        warn!(
            "check: raftdb-path";
            "path" => &config.raft_store.raftdb_path,
            "err" => %e
        );
    }
}

fn try_lock_conflict_addr<P: AsRef<Path>>(path: P) -> File {
    let f = File::create(path.as_ref()).unwrap_or_else(|e| {
        fatal!(
            "failed to create lock at {}: {}",
            path.as_ref().display(),
            e
        )
    });

    if f.try_lock_exclusive().is_err() {
        fatal!(
            "{} already in use, maybe another instance is binding with this address.",
            path.as_ref().file_name().unwrap().to_str().unwrap()
        );
    }
    f
}

#[cfg(unix)]
fn get_lock_dir() -> String {
    format!("{}_TIKV_LOCK_FILES", unsafe { libc::getuid() })
}

#[cfg(not(unix))]
fn get_lock_dir() -> String {
    "TIKV_LOCK_FILES".to_owned()
}

/// A small trait for components which can be trivially stopped. Lets us keep
/// a list of these in `TiKV`, rather than storing each component individually.
trait Stop {
    fn stop(self: Box<Self>);
}

impl<E, R> Stop for StatusServer<E, R>
where
    E: 'static,
    R: 'static + Send,
{
    fn stop(self: Box<Self>) {
        (*self).stop()
    }
}

impl Stop for Worker {
    fn stop(self: Box<Self>) {
        Worker::stop(&self);
    }
}

impl<T: fmt::Display + Send + 'static> Stop for LazyWorker<T> {
    fn stop(self: Box<Self>) {
        self.stop_worker();
    }
}

pub struct EngineMetricsManager<EK: KvEngine, R: RaftEngine> {
    engines: Engines<EK, R>,
    last_reset: Instant,
}

impl<EK: KvEngine, R: RaftEngine> EngineMetricsManager<EK, R> {
    pub fn new(engines: Engines<EK, R>) -> Self {
        EngineMetricsManager {
            engines,
            last_reset: Instant::now(),
        }
    }

    pub fn flush(&mut self, now: Instant) {
        KvEngine::flush_metrics(&self.engines.kv, "kv");
        self.engines.raft.flush_metrics("raft");
        if now.saturating_duration_since(self.last_reset) >= DEFAULT_ENGINE_METRICS_RESET_INTERVAL {
            KvEngine::reset_statistics(&self.engines.kv);
            self.engines.raft.reset_statistics();
            self.last_reset = now;
        }
    }
}

pub struct EnginesResourceInfo {
    kv_engine: RocksEngine,
    raft_engine: Option<RocksEngine>,
    latest_normalized_pending_bytes: AtomicU32,
    normalized_pending_bytes_collector: MovingAvgU32,
}

impl EnginesResourceInfo {
    const SCALE_FACTOR: u64 = 100;

    fn new<CER: ConfiguredRaftEngine>(
        engines: &Engines<RocksEngine, CER>,
        max_samples_to_preserve: usize,
    ) -> Self {
        let raft_engine = engines.raft.as_rocks_engine().cloned();
        EnginesResourceInfo {
            kv_engine: engines.kv.clone(),
            raft_engine,
            latest_normalized_pending_bytes: AtomicU32::new(0),
            normalized_pending_bytes_collector: MovingAvgU32::new(max_samples_to_preserve),
        }
    }

    pub fn update(&self, _now: Instant) {
        let mut normalized_pending_bytes = 0;

        fn fetch_engine_cf(engine: &RocksEngine, cf: &str, normalized_pending_bytes: &mut u32) {
            if let Ok(cf_opts) = engine.get_options_cf(cf) {
                if let Ok(Some(b)) = engine.get_cf_pending_compaction_bytes(cf) {
                    if cf_opts.get_soft_pending_compaction_bytes_limit() > 0 {
                        *normalized_pending_bytes = std::cmp::max(
                            *normalized_pending_bytes,
                            (b * EnginesResourceInfo::SCALE_FACTOR
                                / cf_opts.get_soft_pending_compaction_bytes_limit())
                                as u32,
                        );
                    }
                }
            }
        }

        if let Some(raft_engine) = &self.raft_engine {
            fetch_engine_cf(raft_engine, CF_DEFAULT, &mut normalized_pending_bytes);
        }
        for cf in &[CF_DEFAULT, CF_WRITE, CF_LOCK] {
            fetch_engine_cf(&self.kv_engine, cf, &mut normalized_pending_bytes);
        }
        let (_, avg) = self
            .normalized_pending_bytes_collector
            .add(normalized_pending_bytes);
        self.latest_normalized_pending_bytes.store(
            std::cmp::max(normalized_pending_bytes, avg),
            Ordering::Relaxed,
        );
    }
}

impl IOBudgetAdjustor for EnginesResourceInfo {
    fn adjust(&self, total_budgets: usize) -> usize {
        let score = self.latest_normalized_pending_bytes.load(Ordering::Relaxed) as f32
            / Self::SCALE_FACTOR as f32;
        // Two reasons for adding `sqrt` on top:
        // 1) In theory the convergence point is independent of the value of pending
        //    bytes (as long as backlog generating rate equals consuming rate, which is
        //    determined by compaction budgets), a convex helps reach that point while
        //    maintaining low level of pending bytes.
        // 2) Variance of compaction pending bytes grows with its magnitude, a filter
        //    with decreasing derivative can help balance such trend.
        let score = score.sqrt();
        // The target global write flow slides between Bandwidth / 2 and Bandwidth.
        let score = 0.5 + score / 2.0;
        (total_budgets as f32 * score) as usize
    }
}<|MERGE_RESOLUTION|>--- conflicted
+++ resolved
@@ -776,28 +776,6 @@
             unified_read_pool_scale_receiver = Some(rx);
         }
 
-<<<<<<< HEAD
-        // Register causal observer for RawKV API V2
-        if let ApiVersion::V2 = F::TAG {
-            let tso = block_on(causal_ts::BatchTsoProvider::new_opt(
-                self.pd_client.clone(),
-                self.config.causal_ts.renew_interval.0,
-                self.config.causal_ts.available_interval.0,
-                self.config.causal_ts.renew_batch_min_size,
-                self.config.causal_ts.renew_batch_max_size,
-            ));
-            if let Err(e) = tso {
-                panic!("Causal timestamp provider initialize failed: {:?}", e);
-            }
-            let causal_ts_provider = Arc::new(tso.unwrap());
-            info!("Causal timestamp provider startup.");
-
-            let causal_ob = causal_ts::CausalObserver::new(causal_ts_provider);
-            causal_ob.register_to(self.coprocessor_host.as_mut().unwrap());
-        }
-
-=======
->>>>>>> 126da290
         // Register cdc.
         let mut cdc_ob = cdc::CdcObserver::new(cdc_scheduler.clone());
         cdc_ob.register_to(self.coprocessor_host.as_mut().unwrap());
@@ -830,7 +808,9 @@
             let tso = block_on(causal_ts::BatchTsoProvider::new_opt(
                 self.pd_client.clone(),
                 self.config.causal_ts.renew_interval.0,
+                self.config.causal_ts.available_interval.0,
                 self.config.causal_ts.renew_batch_min_size,
+                self.config.causal_ts.renew_batch_max_size,
             ));
             if let Err(e) = tso {
                 fatal!("Causal timestamp provider initialize failed: {:?}", e);
