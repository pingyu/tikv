// Copyright 2022 TiKV Project Authors. Licensed under Apache-2.0.

//! ## The algorithm to make the TSO cache tolerate failure of TSO service
//!
//! 1. The scale of High-Available is specified by config item
//! `causal-ts.available-interval`.
//!
//! 2. Count usage of TSO on every renew interval.
//!
//! 3. Calculate `cache_multiplier` by `causal-ts.available-interval /
//! causal-ts.renew-interval`.
//!
//! 4. Then `tso_usage x cache_multiplier` is the expected number of TSO should
//! be cached.
//!
//! 5. And `tso_usage x cache_multiplier - tso_remain` is the expected number of
//! TSO to be requested from TSO service (if it's not a flush).
//!
//! Others:
//! * `cache_multiplier` is also used as capacity of TSO batch list, as we
//!   append an item to the list on every renew.

use std::{
    borrow::Borrow,
    collections::BTreeMap,
    error, result,
    sync::{
        atomic::{AtomicI32, AtomicU32, AtomicU64, Ordering},
        Arc,
    },
};

use futures::executor::block_on;
use parking_lot::RwLock;
use pd_client::PdClient;
use tikv_util::{
    time::{Duration, Instant},
    worker::{Builder as WorkerBuilder, Worker},
};
use tokio::sync::{
    mpsc,
    mpsc::{Receiver, Sender},
    oneshot,
};
use txn_types::TimeStamp;

use crate::{
    errors::{Error, Result},
    metrics::*,
    CausalTsProvider,
};

/// Renew on every 100ms, to adjust batch size rapidly enough.
pub(crate) const DEFAULT_TSO_BATCH_RENEW_INTERVAL_MS: u64 = 100;
/// Minimal batch size of TSO requests. This is an empirical value.
pub(crate) const DEFAULT_TSO_BATCH_MIN_SIZE: u32 = 100;
/// Maximum batch size of TSO requests.
/// As PD provides 262144 TSO per 50ms, conservatively set to 1/16 of 262144.
/// Exceed this space will cause PD to sleep for 50ms, waiting for physical
/// update interval. The 50ms limitation can not be broken through now (see
/// `tso-update-physical-interval`).
pub(crate) const DEFAULT_TSO_BATCH_MAX_SIZE: u32 = 8192;
/// Maximum available interval of TSO cache.
/// It means the duration that TSO we cache would be available despite failure
/// of PD. The longer of the value can provide better "High-Availability"
/// against PD failure, but more overhead of `TsoBatchList` & pressure to TSO
/// service.
pub(crate) const DEFAULT_TSO_BATCH_AVAILABLE_INTERVAL_MS: u64 = 3000;
/// Just a limitation for safety, in case user specify a too big
/// `available_interval`.
const MAX_TSO_BATCH_LIST_CAPACITY: u32 = 1024;

/// TSO range: [(physical, logical_start), (physical, logical_end))
#[derive(Debug)]
struct TsoBatch {
    size: u32,
    physical: u64,
    logical_end: u64, // exclusive
    logical_start: AtomicU64,
}

impl TsoBatch {
    pub fn pop(&self) -> Option<(TimeStamp, bool /* is_used_up */)> {
        let mut logical = self.logical_start.load(Ordering::Relaxed);
        while logical < self.logical_end {
            match self.logical_start.compare_exchange_weak(
                logical,
                logical + 1,
                Ordering::Relaxed,
                Ordering::Relaxed,
            ) {
                Ok(_) => {
                    return Some((
                        TimeStamp::compose(self.physical, logical),
                        logical + 1 == self.logical_end,
                    ));
                }
                Err(x) => logical = x,
            }
        }
        None
    }

    // `last_ts` is the last timestamp of the new batch.
    pub fn new(batch_size: u32, last_ts: TimeStamp) -> Self {
        let (physical, logical_end) = (last_ts.physical(), last_ts.logical() + 1);
        let logical_start = logical_end.checked_sub(batch_size as u64).unwrap();

        Self {
            size: batch_size,
            physical,
            logical_end,
            logical_start: AtomicU64::new(logical_start),
        }
    }

    /// Number of remaining (available) TSO in the batch.
    pub fn remain(&self) -> u32 {
        self.logical_end
            .saturating_sub(self.logical_start.load(Ordering::Relaxed)) as u32
    }

    /// The original start timestamp in the batch.
    pub fn original_start(&self) -> TimeStamp {
        TimeStamp::compose(self.physical, self.logical_end - self.size as u64)
    }

    /// The excluded end timestamp after the last in batch.
    pub fn excluded_end(&self) -> TimeStamp {
        TimeStamp::compose(self.physical, self.logical_end)
    }
}

/// `TsoBatchList` is a ordered list of `TsoBatch`. It aims to:
///
/// 1. Cache more number of TSO to improve high availability. See issue #12794.
/// `TsoBatch` can only cache at most 262144 TSO as logical clock is 18 bits.
///
/// 2. Fully utilize cached TSO when some regions require latest TSO (e.g. in
/// the scenario of leader transfer). Other regions without the requirement can
/// still use older TSO cache.
#[derive(Default)]
struct TsoBatchList {
    inner: RwLock<TsoBatchListInner>,

    /// Number of remaining (available) TSO.
    /// Using signed integer for avoiding a wrap around huge value as it's not
    /// precisely counted.
    tso_remain: AtomicI32,

    /// Statistics of TSO usage.
    tso_usage: AtomicU32,

    /// Length of batch list. It is used to limit size for efficiency, and keep
    /// batches fresh.
    capacity: u32,
}

/// Inner data structure of batch list.
/// The reasons why `crossbeam_skiplist::SkipMap` is not chosen:
///
/// 1. In `flush()` procedure, a reader of `SkipMap` can still acquire a batch
/// after the it is removed, which would violate the causality requirement.
/// The `RwLock<BTreeMap>` avoid this scenario by lock synchronization.
///
/// 2. It is a scenario with much more reads than writes. The `RwLock` would not
/// be less efficient than lock free implementation.
type TsoBatchListInner = BTreeMap<u64, TsoBatch>;

impl TsoBatchList {
    pub fn new(capacity: u32) -> Self {
        Self {
            capacity: std::cmp::min(capacity, MAX_TSO_BATCH_LIST_CAPACITY),
            ..Default::default()
        }
    }

    pub fn remain(&self) -> u32 {
        std::cmp::max(self.tso_remain.load(Ordering::Relaxed), 0) as u32
    }

    pub fn usage(&self) -> u32 {
        self.tso_usage.load(Ordering::Relaxed)
    }

    pub fn take_and_report_usage(&self) -> u32 {
        let usage = self.tso_usage.swap(0, Ordering::Relaxed);
        TS_PROVIDER_TSO_BATCH_LIST_COUNTING_STATIC
            .tso_usage
            .observe(usage as f64);
        usage
    }

    // TODO: make it async
    fn remove_batch(&self, key: u64) {
        if let Some(batch) = self.inner.write().remove(&key) {
            self.tso_remain
                .fetch_sub(batch.remain() as i32, Ordering::Relaxed);
        }
    }

    /// Pop timestamp.
    /// When `after_ts.is_some()`, it will pop timestamp larger that `after_ts`.
    /// It is used for the scenario that some regions have causality
    /// requirement (e.g. after transfer, the next timestamp of new leader
    /// should be larger than the store where it is transferred from).
    /// `after_ts` is included.
    pub fn pop(&self, after_ts: Option<TimeStamp>) -> Option<TimeStamp> {
        let inner = self.inner.read();
        let range = match after_ts {
            Some(after_ts) => inner.range(&after_ts.into_inner()..),
            None => inner.range(..),
        };
        for (key, batch) in range {
            if let Some((ts, is_used_up)) = batch.pop() {
                let key = *key;
                drop(inner);
                self.tso_usage.fetch_add(1, Ordering::Relaxed);
                self.tso_remain.fetch_sub(1, Ordering::Relaxed);
                if is_used_up {
                    // TODO: make it async
                    self.remove_batch(key);
                }
                return Some(ts);
            }
        }
        None
    }

    pub fn push(&self, batch_size: u32, last_ts: TimeStamp, need_flush: bool) -> Result<u64> {
        let new_batch = TsoBatch::new(batch_size, last_ts);

        if let Some((_, last_batch)) = self.inner.read().iter().next_back() {
            if new_batch.original_start() < last_batch.excluded_end() {
                error!("timestamp fall back"; "batch_size" => batch_size, "last_ts" => ?last_ts,
                    "last_batch" => ?last_batch, "new_batch" => ?new_batch);
                return Err(box_err!("timestamp fall back"));
            }
        }

        let key = new_batch.original_start().into_inner();
        {
            // Hold the write lock until new batch is inserted.
            // Otherwise a `pop()` would acquire the lock, meet no TSO available, and invoke
            // renew request.
            let mut inner = self.inner.write();
            if need_flush {
                self.flush_internal(&mut inner);
            }

            inner.insert(key, new_batch);
            self.tso_remain
                .fetch_add(batch_size as i32, Ordering::Relaxed);
        }

        // remove items out of capacity limitation.
        // TODO: make it async
        if self.inner.read().len() > self.capacity as usize {
            if let Some((_, batch)) = self.inner.write().pop_first() {
                self.tso_remain
                    .fetch_sub(batch.remain() as i32, Ordering::Relaxed);
            }
        }

        Ok(key)
    }

    fn flush_internal(&self, inner: &mut TsoBatchListInner) {
        inner.clear();
        self.tso_remain.store(0, Ordering::Relaxed);
    }

    pub fn flush(&self) {
        let mut inner = self.inner.write();
        self.flush_internal(&mut inner);
    }
}

/// MAX_RENEW_BATCH_SIZE is the batch size of TSO renew. It is an empirical
/// value.
const MAX_RENEW_BATCH_SIZE: usize = 64;

type RenewError = Arc<dyn error::Error + Send + Sync>;
type RenewResult = result::Result<(), RenewError>;

struct RenewRequest {
    need_flush: bool,
    sender: oneshot::Sender<RenewResult>,
}

#[derive(Clone, Copy)]
struct RenewParameter {
    batch_min_size: u32,
    batch_max_size: u32,
    // `cache_multiplier` indicates that times on usage of TSO it should cache.
    // It is also used as capacity of `TsoBatchList`.
    cache_multiplier: u32,
}

pub struct BatchTsoProvider<C: PdClient> {
    pd_client: Arc<C>,
    batch_list: Arc<TsoBatchList>,
    causal_ts_worker: Worker,
    renew_interval: Duration,
    renew_parameter: RenewParameter,
    renew_request_tx: Sender<RenewRequest>,
}

impl<C: PdClient + 'static> BatchTsoProvider<C> {
    pub async fn new(pd_client: Arc<C>) -> Result<Self> {
        Self::new_opt(
            pd_client,
            Duration::from_millis(DEFAULT_TSO_BATCH_RENEW_INTERVAL_MS),
            Duration::from_millis(DEFAULT_TSO_BATCH_AVAILABLE_INTERVAL_MS),
            DEFAULT_TSO_BATCH_MIN_SIZE,
            DEFAULT_TSO_BATCH_MAX_SIZE,
        )
        .await
    }

    #[allow(unused_mut)]
    fn calc_cache_multiplier(mut renew_interval: Duration, available_interval: Duration) -> u32 {
        #[cfg(any(test, feature = "testexport"))]
        if renew_interval.is_zero() {
            // Should happen in test only.
            renew_interval = Duration::from_millis(DEFAULT_TSO_BATCH_RENEW_INTERVAL_MS);
        }
        available_interval.div_duration_f64(renew_interval).ceil() as u32
    }

    pub async fn new_opt(
        pd_client: Arc<C>,
        renew_interval: Duration,
        available_interval: Duration,
        batch_min_size: u32,
        batch_max_size: u32,
    ) -> Result<Self> {
        let cache_multiplier = Self::calc_cache_multiplier(renew_interval, available_interval);
        let renew_parameter = RenewParameter {
            batch_min_size,
            batch_max_size,
            cache_multiplier,
        };
        let (renew_request_tx, renew_request_rx) = mpsc::channel(MAX_RENEW_BATCH_SIZE);
        let s = Self {
            pd_client: pd_client.clone(),
            batch_list: Arc::new(TsoBatchList::new(cache_multiplier)),
            causal_ts_worker: WorkerBuilder::new("causal_ts_batch_tso_worker").create(),
            renew_interval,
            renew_parameter,
            renew_request_tx,
        };
        s.init(renew_request_rx).await?;
        Ok(s)
    }

    async fn renew_tso_batch(&self, need_flush: bool, reason: TsoBatchRenewReason) -> Result<()> {
        Self::renew_tso_batch_internal(self.renew_request_tx.clone(), need_flush, reason).await
    }

    async fn renew_tso_batch_internal(
        renew_request_tx: Sender<RenewRequest>,
        need_flush: bool,
        reason: TsoBatchRenewReason,
    ) -> Result<()> {
        let start = Instant::now_coarse();
        let (request, response) = oneshot::channel();
        renew_request_tx
            .send(RenewRequest {
                need_flush,
                sender: request,
            })
            .await
            .map_err(|_| -> Error { box_err!("renew request channel is closed") })?;
        let res = response
            .await
            .map_err(|_| box_err!("renew response channel is dropped"))
            .and_then(|r| r.map_err(|err| Error::BatchRenew(err)));

        TS_PROVIDER_TSO_BATCH_RENEW_DURATION_STATIC
            .get(res.borrow().into())
            .get(reason)
            .observe(start.saturating_elapsed_secs());
        res
    }

    async fn renew_tso_batch_impl(
        pd_client: Arc<C>,
        tso_batch_list: Arc<TsoBatchList>,
        renew_parameter: RenewParameter,
        need_flush: bool,
    ) -> Result<()> {
        let tso_remain = tso_batch_list.remain();
        let new_batch_size =
            Self::calc_new_batch_size(tso_batch_list.clone(), renew_parameter, need_flush);

        TS_PROVIDER_TSO_BATCH_LIST_COUNTING_STATIC
            .tso_remain
            .observe(tso_remain as f64);
        TS_PROVIDER_TSO_BATCH_LIST_COUNTING_STATIC
            .new_batch_size
            .observe(new_batch_size as f64);

        let res = match pd_client.batch_get_tso(new_batch_size).await {
            Err(err) => {
                warn!("BatchTsoProvider::renew_tso_batch, pd_client.batch_get_tso error";
                    "new_batch_size" => new_batch_size, "error" => ?err, "need_flash" => need_flush);
                if need_flush {
                    tso_batch_list.flush();
                }
                Err(err.into())
            }
            Ok(ts) => {
                tso_batch_list
                    .push(new_batch_size, ts, need_flush)
                    .map_err(|e| {
                        if need_flush {
                            tso_batch_list.flush();
                        }
                        e
                    })?;
                debug!("BatchTsoProvider::renew_tso_batch";
                    "tso_batch_list.remain" => tso_batch_list.remain(), "ts" => ?ts);

                // Should only be invoked after successful renew. Otherwise the TSO usage will
                // be lost, and batch size requirement will be less than expected. Note that
                // invoked here is not precise. There would be `get_ts()` before here after
                // above `tso_batch_list.push()`, and make `tso_usage` a little bigger. This
                // error is acceptable.
                tso_batch_list.take_and_report_usage();

                Ok(())
            }
        };
        let total_batch_size = tso_batch_list.remain() + tso_batch_list.usage();
        TS_PROVIDER_TSO_BATCH_SIZE.set(total_batch_size as i64);
        res
    }

    async fn renew_thread(
        pd_client: Arc<C>,
        tso_batch_list: Arc<TsoBatchList>,
        renew_parameter: RenewParameter,
        mut rx: Receiver<RenewRequest>,
    ) {
        loop {
            let mut requests = Vec::with_capacity(MAX_RENEW_BATCH_SIZE);
            let mut need_flush = false;
            let mut push_request = |req: RenewRequest| -> usize {
                if req.need_flush {
                    need_flush = true;
                }
                requests.push(req.sender);
                requests.len()
            };

            let mut batch_size = if let Some(req) = rx.recv().await {
                push_request(req)
            } else {
                return;
            };
            while batch_size < MAX_RENEW_BATCH_SIZE {
                if let Ok(req) = rx.try_recv() {
                    batch_size = push_request(req);
                } else {
                    break;
                }
            }

            let res = Self::renew_tso_batch_impl(
                pd_client.clone(),
                tso_batch_list.clone(),
                renew_parameter,
                need_flush,
            )
            .await
            .map_err(|err| -> RenewError {
                let e: Box<dyn error::Error + Sync + Send> = format!("{}", err).into();
                e.into()
            });

            for sender in requests {
                let _ = sender.send(res.clone());
            }
        }
    }

    fn calc_new_batch_size(
        tso_batch_list: Arc<TsoBatchList>,
        renew_parameter: RenewParameter,
        need_flush: bool,
    ) -> u32 {
        // The expected number of TSO is `cache_multiplier` times on latest usage.
        // Note: There is a `batch_max_size` limitation, so the request batch size will
        // be less than expected, and will be fulfill in next renew.
        // TODO: consider schedule TSO requests exceed `batch_max_size` limitation to
        // fulfill requirement in time.
        let mut new_batch_size = tso_batch_list.usage() * renew_parameter.cache_multiplier;
        if !need_flush {
            new_batch_size = new_batch_size.saturating_sub(tso_batch_list.remain())
        }
        std::cmp::min(
            std::cmp::max(new_batch_size, renew_parameter.batch_min_size),
            renew_parameter.batch_max_size,
        )
    }

    async fn init(&self, renew_request_rx: Receiver<RenewRequest>) -> Result<()> {
        // Spawn renew thread.
        let pd_client = self.pd_client.clone();
        let tso_batch_list = self.batch_list.clone();
        let renew_parameter = self.renew_parameter;
        self.causal_ts_worker.remote().spawn(async move {
            Self::renew_thread(pd_client, tso_batch_list, renew_parameter, renew_request_rx).await;
        });

        self.renew_tso_batch(true, TsoBatchRenewReason::init)
            .await?;

        let request_tx = self.renew_request_tx.clone();
        let task = move || {
            let request_tx = request_tx.clone();
            async move {
                let _ = Self::renew_tso_batch_internal(
                    request_tx,
                    false,
                    TsoBatchRenewReason::background,
                )
                .await;
            }
        };

        // Duration::ZERO means never renew automatically. For test purpose ONLY.
        if self.renew_interval > Duration::ZERO {
            self.causal_ts_worker
                .spawn_interval_async_task(self.renew_interval, task);
        }
        Ok(())
    }

    #[cfg(test)]
    pub fn tso_remain(&self) -> u32 {
        self.batch_list.remain()
    }

    #[cfg(test)]
    pub fn tso_usage(&self) -> u32 {
        self.batch_list.usage()
    }
}

const GET_TS_MAX_RETRY: u32 = 3;

impl<C: PdClient + 'static> CausalTsProvider for BatchTsoProvider<C> {
    // TODO: support `after_ts` argument.
    fn get_ts(&self) -> Result<TimeStamp> {
        let start = Instant::now();
        let mut retries = 0;
        let mut last_batch_size: u32;
        loop {
            {
                last_batch_size = self.batch_list.remain() + self.batch_list.usage();
                match self.batch_list.pop(None) {
                    Some(ts) => {
                        trace!("BatchTsoProvider::get_ts: {:?}", ts);
                        TS_PROVIDER_GET_TS_DURATION_STATIC
                            .ok
                            .observe(start.saturating_elapsed_secs());
                        return Ok(ts);
                    }
                    None => {
                        warn!("BatchTsoProvider::get_ts, batch used up"; "last_batch_size" => last_batch_size, "retries" => retries);
                    }
                }
            }

            if retries >= GET_TS_MAX_RETRY {
                break;
            }
            if let Err(err) = block_on(self.renew_tso_batch(false, TsoBatchRenewReason::used_up)) {
                // `renew_tso_batch` failure is likely to be caused by TSO timeout, which would
                // mean that PD is quite busy. So do not retry any more.
                error!("BatchTsoProvider::get_ts, renew_tso_batch fail on batch used-up"; "err" => ?err);
                break;
            }
            retries += 1;
        }
        error!("BatchTsoProvider::get_ts, batch used up"; "last_batch_size" => last_batch_size, "retries" => retries);
        TS_PROVIDER_GET_TS_DURATION_STATIC
            .err
            .observe(start.saturating_elapsed_secs());
        Err(Error::TsoBatchUsedUp(last_batch_size))
    }

    // TODO: provide asynchronous method
    fn flush(&self) -> Result<()> {
        block_on(self.renew_tso_batch(true, TsoBatchRenewReason::flush))
    }
}

/// A simple implementation acquiring TSO on every request.
/// For test purpose only. Do not use in production.
pub struct SimpleTsoProvider {
    pd_client: Arc<dyn PdClient>,
}

impl SimpleTsoProvider {
    pub fn new(pd_client: Arc<dyn PdClient>) -> SimpleTsoProvider {
        SimpleTsoProvider { pd_client }
    }
}

impl CausalTsProvider for SimpleTsoProvider {
    fn get_ts(&self) -> Result<TimeStamp> {
        let ts = block_on(self.pd_client.get_tso())?;
        debug!("SimpleTsoProvider::get_ts"; "ts" => ?ts);
        Ok(ts)
    }
}

#[cfg(test)]
pub mod tests {
    use test_raftstore::TestPdClient;

    use super::*;

    #[test]
    fn test_tso_batch() {
        let batch = TsoBatch::new(10, TimeStamp::compose(1, 100));

        assert_eq!(batch.original_start(), TimeStamp::compose(1, 91));
        assert_eq!(batch.excluded_end(), TimeStamp::compose(1, 101));
        assert_eq!(batch.remain(), 10);

        for logical in 91..=93 {
            assert_eq!(batch.pop(), Some((TimeStamp::compose(1, logical), false)));
        }
        assert_eq!(batch.remain(), 7);

        for logical in 94..=99 {
            assert_eq!(batch.pop(), Some((TimeStamp::compose(1, logical), false)));
        }
        assert_eq!(batch.remain(), 1);

<<<<<<< HEAD
        assert_eq!(batch.pop(), Some((TimeStamp::compose(1, 100), true)));
=======
        batch.renew(10, TimeStamp::compose(1, 110)).unwrap();
        // timestamp fall back
        batch.renew(10, TimeStamp::compose(1, 119)).unwrap_err();

        batch.renew(10, TimeStamp::compose(1, 200)).unwrap();
        for logical in 191..=195 {
            assert_eq!(batch.pop(), Some(TimeStamp::compose(1, logical)));
        }
        batch.flush();
        assert_eq!(batch.used_size(), Some(10));
>>>>>>> 8be0b14d
        assert_eq!(batch.pop(), None);
        assert_eq!(batch.remain(), 0);
    }

    #[test]
    fn test_cals_new_batch_size() {
        let cache_multiplier = 30;
        let cases = vec![
            (0, 0, true, 100),
            (50, 0, true, 100),
            (1000, 100, true, 3000),
            (
                1000,
                DEFAULT_TSO_BATCH_MAX_SIZE,
                true,
                DEFAULT_TSO_BATCH_MAX_SIZE,
            ),
            (0, 0, false, 100),
            (1000, 0, false, 100),
            (1000, 100, false, 2000),
            (5000, 100, false, 100),
            (
                1000,
                DEFAULT_TSO_BATCH_MAX_SIZE,
                false,
                DEFAULT_TSO_BATCH_MAX_SIZE,
            ),
        ];

        for (i, (remain, usage, need_flush, expected)) in cases.into_iter().enumerate() {
            let batch_list = Arc::new(TsoBatchList {
                inner: Default::default(),
                tso_remain: AtomicI32::new(remain as i32),
                tso_usage: AtomicU32::new(usage),
                capacity: cache_multiplier,
            });
            let renew_parameter = RenewParameter {
                batch_min_size: DEFAULT_TSO_BATCH_MIN_SIZE,
                batch_max_size: DEFAULT_TSO_BATCH_MAX_SIZE,
                cache_multiplier,
            };
            let new_size = BatchTsoProvider::<TestPdClient>::calc_new_batch_size(
                batch_list,
                renew_parameter,
                need_flush,
            );
            assert_eq!(new_size, expected, "case {}", i);
        }
    }

    #[test]
    fn test_tso_batch_list_basic() {
        let batch_list = TsoBatchList::new(10);

        assert_eq!(batch_list.remain(), 0);
        assert_eq!(batch_list.usage(), 0);
        assert_eq!(batch_list.pop(None), None);

        batch_list
            .push(10, TimeStamp::compose(1, 100), false)
            .unwrap();
        assert_eq!(batch_list.remain(), 10);
        assert_eq!(batch_list.usage(), 0);

        for logical in 91..=94 {
            assert_eq!(batch_list.pop(None), Some(TimeStamp::compose(1, logical)));
        }
        assert_eq!(batch_list.remain(), 6);
        assert_eq!(batch_list.usage(), 4);

        for logical in 95..=100 {
            assert_eq!(batch_list.pop(None), Some(TimeStamp::compose(1, logical)));
        }
        assert_eq!(batch_list.remain(), 0);
        assert_eq!(batch_list.usage(), 10);
        assert_eq!(batch_list.pop(None), None);
        assert_eq!(batch_list.remain(), 0);
        assert_eq!(batch_list.usage(), 10);

        batch_list
            .push(10, TimeStamp::compose(1, 110), false)
            .unwrap();
        assert_eq!(batch_list.remain(), 10);
        assert_eq!(batch_list.usage(), 10);
        // timestamp fall back
        assert!(
            batch_list
                .push(10, TimeStamp::compose(1, 119), false)
                .is_err()
        );
        batch_list
            .push(10, TimeStamp::compose(1, 200), false)
            .unwrap();
        assert_eq!(batch_list.remain(), 20);
        assert_eq!(batch_list.usage(), 10);

        for logical in 101..=110 {
            assert_eq!(batch_list.pop(None), Some(TimeStamp::compose(1, logical)));
        }
        for logical in 191..=195 {
            assert_eq!(batch_list.pop(None), Some(TimeStamp::compose(1, logical)));
        }
        assert_eq!(batch_list.remain(), 5);
        assert_eq!(batch_list.usage(), 25);

        batch_list.flush();
        assert_eq!(batch_list.pop(None), None);
        assert_eq!(batch_list.remain(), 0);
        assert_eq!(batch_list.take_and_report_usage(), 25);
        assert_eq!(batch_list.usage(), 0);

        // need_flush
        batch_list
            .push(10, TimeStamp::compose(1, 300), false)
            .unwrap();
        let key391 = batch_list
            .push(10, TimeStamp::compose(1, 400), true)
            .unwrap();
        assert_eq!(key391, TimeStamp::compose(1, 391).into_inner());
        assert_eq!(batch_list.remain(), 10);
        assert_eq!(batch_list.usage(), 0);

        for logical in 391..=400 {
            assert_eq!(batch_list.pop(None), Some(TimeStamp::compose(1, logical)));
        }
        assert_eq!(batch_list.remain(), 0);
        assert_eq!(batch_list.usage(), 10);
    }

    #[test]
    fn test_tso_batch_list_max_batch_count() {
        let batch_list = TsoBatchList::new(3);

        batch_list
            .push(10, TimeStamp::compose(1, 100), false)
            .unwrap(); // will be remove after the 4th push.
        batch_list
            .push(10, TimeStamp::compose(1, 200), false)
            .unwrap();
        batch_list
            .push(10, TimeStamp::compose(1, 300), false)
            .unwrap();
        batch_list
            .push(10, TimeStamp::compose(1, 400), false)
            .unwrap();

        for logical in 191..=195 {
            assert_eq!(batch_list.pop(None), Some(TimeStamp::compose(1, logical)));
        }
        assert_eq!(batch_list.remain(), 25);
        assert_eq!(batch_list.usage(), 5);
    }

    #[test]
    fn test_tso_batch_list_pop_after_ts() {
        let batch_list = TsoBatchList::new(10);

        batch_list
            .push(10, TimeStamp::compose(1, 100), false)
            .unwrap();
        batch_list
            .push(10, TimeStamp::compose(1, 200), false)
            .unwrap();
        batch_list
            .push(10, TimeStamp::compose(1, 300), false)
            .unwrap();
        batch_list
            .push(10, TimeStamp::compose(1, 400), false)
            .unwrap();

        let after_ts = TimeStamp::compose(1, 291);
        for logical in 291..=300 {
            assert_eq!(
                batch_list.pop(Some(after_ts)),
                Some(TimeStamp::compose(1, logical))
            );
        }
        for logical in 391..=400 {
            assert_eq!(
                batch_list.pop(Some(after_ts)),
                Some(TimeStamp::compose(1, logical))
            );
        }
        assert_eq!(batch_list.pop(Some(after_ts)), None);
        assert_eq!(batch_list.remain(), 20);
        assert_eq!(batch_list.usage(), 20);
    }

    #[test]
    fn test_simple_tso_provider() {
        let pd_cli = Arc::new(TestPdClient::new(1, false));

        let provider = SimpleTsoProvider::new(pd_cli.clone());

        pd_cli.set_tso(100.into());
        let ts = provider.get_ts().unwrap();
        assert_eq!(ts, 101.into(), "ts: {:?}", ts);
    }

    #[test]
    fn test_batch_tso_provider() {
        let pd_cli = Arc::new(TestPdClient::new(1, false));
        pd_cli.set_tso(1000.into());

        // Set `renew_interval` to 0 to disable background renew. Invoke `flush()` to
        // renew manually. allocated: [1001, 1100]
        let provider = block_on(BatchTsoProvider::new_opt(
            pd_cli.clone(),
            Duration::ZERO,
            Duration::from_secs(1), // cache_multiplier = 10
            100,
            80000,
        ))
        .unwrap();
        assert_eq!(provider.tso_remain(), 100);
        assert_eq!(provider.tso_usage(), 0);

        for ts in 1001..=1010u64 {
            assert_eq!(TimeStamp::from(ts), provider.get_ts().unwrap())
        }
        assert_eq!(provider.tso_remain(), 90);
        assert_eq!(provider.tso_usage(), 10);

        provider.flush().unwrap(); // allocated: [1101, 1200]
        assert_eq!(provider.tso_remain(), 100);
        assert_eq!(provider.tso_usage(), 0);
        // used up
        pd_cli.trigger_tso_failure(); // make renew fail to verify used-up
        for ts in 1101..=1200u64 {
            assert_eq!(TimeStamp::from(ts), provider.get_ts().unwrap())
        }
<<<<<<< HEAD
        assert_eq!(provider.tso_remain(), 0);
        assert_eq!(provider.tso_usage(), 100);
        assert!(provider.get_ts().is_err());
        assert_eq!(provider.tso_remain(), 0);
        assert_eq!(provider.tso_usage(), 100);
=======
        provider.get_ts().unwrap_err();
>>>>>>> 8be0b14d

        provider.flush().unwrap(); // allocated: [1201, 2200]
        for ts in 1201..=1260u64 {
            assert_eq!(TimeStamp::from(ts), provider.get_ts().unwrap())
        }
        assert_eq!(provider.tso_remain(), 940);
        assert_eq!(provider.tso_usage(), 60);

        // allocated: [2201, 2300]
        block_on(provider.renew_tso_batch(false, TsoBatchRenewReason::background)).unwrap();
        assert_eq!(provider.tso_remain(), 1040); // 940 + 100
        assert_eq!(provider.tso_usage(), 0);

        pd_cli.trigger_tso_failure(); // make renew fail to verify used-up
        for ts in 1261..=2300u64 {
            assert_eq!(TimeStamp::from(ts), provider.get_ts().unwrap())
        }
<<<<<<< HEAD
        assert!(provider.get_ts().is_err());
        assert_eq!(provider.tso_remain(), 0);
        assert_eq!(provider.tso_usage(), 1040);
=======
        provider.get_ts().unwrap_err();
>>>>>>> 8be0b14d

        // renew on used-up
        for ts in 2301..=100_000u64 {
            assert_eq!(TimeStamp::from(ts), provider.get_ts().unwrap())
        }
        // batch size: 10400, 80000, 80000
        // batch boundary: 2301, 12700, 92700, 100_000
        assert_eq!(provider.tso_remain(), 72700);
        assert_eq!(provider.tso_usage(), 7300);
    }

    #[test]
    fn test_batch_tso_provider_on_failure() {
        let pd_cli = Arc::new(TestPdClient::new(1, false));
        pd_cli.set_tso(1000.into());

        {
            pd_cli.trigger_tso_failure();
            assert!(
                block_on(BatchTsoProvider::new_opt(
                    pd_cli.clone(),
                    Duration::ZERO,
                    Duration::from_secs(3),
                    100,
                    8192,
                ))
                .is_err()
            );
        }

        // Set `renew_interval` to 0 to disable background renew. Invoke `flush()` to
        // renew manually. allocated: [1001, 1100]
        let provider = block_on(BatchTsoProvider::new_opt(
            pd_cli.clone(),
            Duration::ZERO,
            Duration::from_secs(1), // cache_multiplier=10
            100,
            8192,
        ))
        .unwrap();
        assert_eq!(provider.tso_remain(), 100);
        for ts in 1001..=1010u64 {
            assert_eq!(TimeStamp::from(ts), provider.get_ts().unwrap())
        }

        pd_cli.trigger_tso_failure();
        for ts in 1011..=1020u64 {
            assert_eq!(TimeStamp::from(ts), provider.get_ts().unwrap())
        }

        provider.flush().unwrap_err();
        for ts in 1101..=1300u64 {
            // renew on used-up, allocated: [1101, 1300]
            assert_eq!(TimeStamp::from(ts), provider.get_ts().unwrap())
        }

        pd_cli.trigger_tso_failure();
        provider.get_ts().unwrap_err(); // renew fail on used-up

        pd_cli.trigger_tso_failure();
        provider.flush().unwrap_err();

        provider.flush().unwrap(); // allocated: [1301, 3300]
        pd_cli.trigger_tso_failure(); // make renew fail to verify used-up
        for ts in 1301..=3300u64 {
            assert_eq!(TimeStamp::from(ts), provider.get_ts().unwrap())
        }
        provider.get_ts().unwrap_err();
    }
}<|MERGE_RESOLUTION|>--- conflicted
+++ resolved
@@ -642,20 +642,7 @@
         }
         assert_eq!(batch.remain(), 1);
 
-<<<<<<< HEAD
         assert_eq!(batch.pop(), Some((TimeStamp::compose(1, 100), true)));
-=======
-        batch.renew(10, TimeStamp::compose(1, 110)).unwrap();
-        // timestamp fall back
-        batch.renew(10, TimeStamp::compose(1, 119)).unwrap_err();
-
-        batch.renew(10, TimeStamp::compose(1, 200)).unwrap();
-        for logical in 191..=195 {
-            assert_eq!(batch.pop(), Some(TimeStamp::compose(1, logical)));
-        }
-        batch.flush();
-        assert_eq!(batch.used_size(), Some(10));
->>>>>>> 8be0b14d
         assert_eq!(batch.pop(), None);
         assert_eq!(batch.remain(), 0);
     }
@@ -887,15 +874,11 @@
         for ts in 1101..=1200u64 {
             assert_eq!(TimeStamp::from(ts), provider.get_ts().unwrap())
         }
-<<<<<<< HEAD
         assert_eq!(provider.tso_remain(), 0);
         assert_eq!(provider.tso_usage(), 100);
-        assert!(provider.get_ts().is_err());
+        provider.get_ts().unwrap_err();
         assert_eq!(provider.tso_remain(), 0);
         assert_eq!(provider.tso_usage(), 100);
-=======
-        provider.get_ts().unwrap_err();
->>>>>>> 8be0b14d
 
         provider.flush().unwrap(); // allocated: [1201, 2200]
         for ts in 1201..=1260u64 {
@@ -913,13 +896,9 @@
         for ts in 1261..=2300u64 {
             assert_eq!(TimeStamp::from(ts), provider.get_ts().unwrap())
         }
-<<<<<<< HEAD
-        assert!(provider.get_ts().is_err());
+        provider.get_ts().unwrap_err();
         assert_eq!(provider.tso_remain(), 0);
         assert_eq!(provider.tso_usage(), 1040);
-=======
-        provider.get_ts().unwrap_err();
->>>>>>> 8be0b14d
 
         // renew on used-up
         for ts in 2301..=100_000u64 {
