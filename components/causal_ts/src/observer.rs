--- conflicted
+++ resolved
@@ -171,7 +171,6 @@
     fn init() -> CausalObserver<BatchTsoProvider<TestPdClient>, DummyRawTsTracker> {
         let pd_cli = Arc::new(TestPdClient::new(0, true));
         pd_cli.set_tso(100.into());
-<<<<<<< HEAD
         let causal_ts_provider = Arc::new(
             block_on(BatchTsoProvider::new_opt(
                 pd_cli,
@@ -182,12 +181,7 @@
             ))
             .unwrap(),
         );
-        CausalObserver::new(causal_ts_provider)
-=======
-        let causal_ts_provider =
-            Arc::new(block_on(BatchTsoProvider::new_opt(pd_cli, Duration::ZERO, 100)).unwrap());
         CausalObserver::new(causal_ts_provider, DummyRawTsTracker::default())
->>>>>>> 126da290
     }
 
     #[test]
