--- conflicted
+++ resolved
@@ -15,7 +15,6 @@
 use crate::storage::DynamicConfigs as StorageDynamicConfigs;
 use crate::storage::{config::Config as StorageConfig, Storage};
 use api_version::api_v2::TIDB_RANGES_COMPLEMENT;
-use causal_ts::CausalTsProvider;
 use concurrency_manager::ConcurrencyManager;
 use engine_traits::{Engines, Iterable, KvEngine, RaftEngine, DATA_CFS, DATA_KEY_PREFIX_LEN};
 use kvproto::kvrpcpb::ApiVersion;
@@ -50,11 +49,7 @@
     flow_controller: Arc<FlowController>,
     reporter: R,
     resource_tag_factory: ResourceTagFactory,
-<<<<<<< HEAD
-    causal_ts_provider: Option<Arc<dyn CausalTsProvider>>,
-=======
     quota_limiter: Arc<QuotaLimiter>,
->>>>>>> ed45aa00
     feature_gate: FeatureGate,
 ) -> Result<Storage<RaftKv<EK, S>, LockManager>>
 where
@@ -71,11 +66,7 @@
         flow_controller,
         reporter,
         resource_tag_factory,
-<<<<<<< HEAD
-        causal_ts_provider,
-=======
         quota_limiter,
->>>>>>> ed45aa00
         feature_gate,
     )?;
     Ok(store)
