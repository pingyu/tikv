--- conflicted
+++ resolved
@@ -29,11 +29,7 @@
 
     fn map_value(&self, value: Result<Option<Value>>) -> Result<Option<Value>> {
         if let Some(v) = value? {
-<<<<<<< HEAD
-            let raw_value = API::decode_raw_value_owned(v)?;
-=======
             let raw_value = Api::decode_raw_value_owned(v)?;
->>>>>>> 69f1b01a
             if raw_value.is_valid(self.current_ts) {
                 return Ok(Some(raw_value.user_value));
             }
@@ -114,11 +110,7 @@
     inner: I,
     current_ts: u64,
     skip_invalid: usize,
-<<<<<<< HEAD
-    _phantom: PhantomData<API>,
-=======
     _phantom: PhantomData<Api>,
->>>>>>> 69f1b01a
 }
 
 impl<I: Iterator, Api: APIVersion> RawEncodeIterator<I, Api> {
@@ -138,11 +130,7 @@
             }
 
             if *res.as_ref().unwrap() {
-<<<<<<< HEAD
-                let raw_value = API::decode_raw_value(self.inner.value())?;
-=======
                 let raw_value = Api::decode_raw_value(self.inner.value())?;
->>>>>>> 69f1b01a
                 if !raw_value.is_valid(self.current_ts) {
                     self.skip_invalid += 1;
                     res = if forward {
