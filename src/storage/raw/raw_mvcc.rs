// Copyright 2022 TiKV Project Authors. Licensed under Apache-2.0.

use crate::storage::kv::{Error, ErrorInner, Iterator, Result, Snapshot};

use engine_traits::{CfName, DATA_KEY_PREFIX_LEN};
use engine_traits::{IterOptions, ReadOptions};
use txn_types::{Key, TimeStamp, Value};

const VEC_SHRINK_THRESHOLD: usize = 512; // shrink vec when it's over 512.

#[derive(Clone)]
pub struct RawMvccSnapshot<S: Snapshot> {
    snap: S,
}

impl<S: Snapshot> RawMvccSnapshot<S> {
    pub fn from_snapshot(snap: S) -> Self {
        RawMvccSnapshot { snap }
    }

    pub fn seek_first_key_value_cf(
        &self,
        cf: Option<CfName>,
        opts: Option<ReadOptions>,
        key: &Key,
    ) -> Result<Option<Value>> {
        let mut iter_opt = IterOptions::default();
        iter_opt.set_fill_cache(opts.map_or(true, |v| v.fill_cache()));
        iter_opt.use_prefix_seek();
        iter_opt.set_prefix_same_as_start(true);
        let end_key = key.clone().append_ts(TimeStamp::zero());
        iter_opt.set_upper_bound(end_key.as_encoded(), DATA_KEY_PREFIX_LEN);
        let mut iter = match cf {
            Some(cf_name) => self.iter_cf(cf_name, iter_opt)?,
            None => self.iter(iter_opt)?,
        };
        if iter.seek(key)? {
            Ok(Some(iter.value().to_owned()))
        } else {
            Ok(None)
        }
    }
}

impl<S: Snapshot> Snapshot for RawMvccSnapshot<S> {
    type Iter = RawMvccIterator<S::Iter>;
    type Ext<'a>
    where
        S: 'a,
    = S::Ext<'a>;

    fn get(&self, key: &Key) -> Result<Option<Value>> {
        self.seek_first_key_value_cf(None, None, key)
    }

    fn get_cf(&self, cf: CfName, key: &Key) -> Result<Option<Value>> {
        self.seek_first_key_value_cf(Some(cf), None, key)
    }

    fn get_cf_opt(&self, opts: ReadOptions, cf: CfName, key: &Key) -> Result<Option<Value>> {
        self.seek_first_key_value_cf(Some(cf), Some(opts), key)
    }

    fn iter(&self, iter_opt: IterOptions) -> Result<Self::Iter> {
        Ok(RawMvccIterator::new(self.snap.iter(iter_opt)?))
    }

    fn iter_cf(&self, cf: CfName, iter_opt: IterOptions) -> Result<Self::Iter> {
        Ok(RawMvccIterator::new(self.snap.iter_cf(cf, iter_opt)?))
    }

    #[inline]
    fn lower_bound(&self) -> Option<&[u8]> {
        self.snap.lower_bound()
    }

    #[inline]
    fn upper_bound(&self) -> Option<&[u8]> {
        self.snap.upper_bound()
    }

    fn ext(&self) -> S::Ext<'_> {
        self.snap.ext()
    }
}

pub struct RawMvccIterator<I: Iterator> {
    inner: I,
    cur_key: Option<Vec<u8>>,
    cur_value: Option<Vec<u8>>,
    is_valid: Option<bool>,
    is_forward: bool,
}

fn is_user_key_eq(left: &[u8], right: &[u8]) -> bool {
    let len = left.len();
    if len != right.len() {
        return false;
    }
    // ensure all keys is encoded with ts.
    Key::is_user_key_eq(left, Key::truncate_ts_for(right).unwrap())
}

impl<I: Iterator> RawMvccIterator<I> {
    fn new(inner: I) -> Self {
        RawMvccIterator {
            inner,
            cur_key: None,
            cur_value: None,
            is_valid: None,
            is_forward: true,
        }
    }

    fn update_cur_kv(&mut self) {
        if let Some(ref mut key) = self.cur_key {
            key.clear();
            key.extend_from_slice(self.inner.key());
            if key.capacity() > key.len() * 2 && key.capacity() > VEC_SHRINK_THRESHOLD {
                key.shrink_to_fit();
            }
        } else {
            self.cur_key = Some(Vec::from(self.inner.key()));
        };
        if let Some(ref mut value) = self.cur_value {
            value.clear();
            value.extend_from_slice(self.inner.value());
            if value.capacity() > value.len() * 2 && value.capacity() > VEC_SHRINK_THRESHOLD {
                value.shrink_to_fit();
            }
        } else {
            self.cur_value = Some(Vec::from(self.inner.value()));
        };
        self.is_valid = Some(true);
    }

    fn clear_cur_kv(&mut self) {
        self.cur_key = None;
        self.cur_value = None;
        self.is_valid = None;
    }

    fn move_to_prev_max_ts(&mut self) -> Result<bool> {
        if self.inner.valid()? {
            self.update_cur_kv();
            self.inner.prev()?;
        } else {
            self.clear_cur_kv();
            return Ok(false);
        }
        while self.inner.valid()? {
            // cur_key should not be None here.
            if is_user_key_eq(self.cur_key.as_ref().unwrap(), self.inner.key()) {
                self.update_cur_kv();
                self.inner.prev()?;
            } else {
                break;
            }
        }
        Ok(true)
    }
}

// RawMvccIterator always return the latest ts of user key.
// ts is desc encoded after user key, so it's placed the first one for the same user key.
// Only one-way direction scan is supported. Like `seek` then `next` or `seek_for_prev` then `prev`
impl<I: Iterator> Iterator for RawMvccIterator<I> {
    fn next(&mut self) -> Result<bool> {
        if !self.is_forward {
            return Err(Error::from(ErrorInner::Other(Box::from(
                "invalid raw mvcc operation",
            ))));
        }
        let cur_key = self.inner.key().to_owned();
        let mut res = self.inner.next()?;
        while res && self.inner.valid()? && is_user_key_eq(&cur_key, self.inner.key()) {
            res = self.inner.next()?;
        }
        self.clear_cur_kv();
        Ok(res)
    }

    fn prev(&mut self) -> Result<bool> {
        if self.is_forward {
            return Err(Error::from(ErrorInner::Other(Box::from(
                "invalid raw mvcc operation",
            ))));
        }
        self.move_to_prev_max_ts()
    }

    fn seek(&mut self, key: &Key) -> Result<bool> {
        self.is_forward = true;
        self.clear_cur_kv();
        self.inner.seek(key)
    }

    fn seek_for_prev(&mut self, key: &Key) -> Result<bool> {
        self.is_forward = false;
        if self.inner.seek_for_prev(key)? {
            self.move_to_prev_max_ts()
        } else {
            Ok(false)
        }
    }

    fn seek_to_first(&mut self) -> Result<bool> {
        self.is_forward = true;
        self.clear_cur_kv();
        self.inner.seek_to_first()
    }

    fn seek_to_last(&mut self) -> Result<bool> {
        self.is_forward = false;
        if self.inner.seek_to_last()? {
            self.move_to_prev_max_ts()
        } else {
            Ok(false)
        }
    }

    fn valid(&self) -> Result<bool> {
        self.is_valid.map_or_else(|| self.inner.valid(), Ok)
    }

    fn validate_key(&self, key: &Key) -> Result<()> {
        self.inner.validate_key(key)
    }

    fn key(&self) -> &[u8] {
        // need map_or_else to lazy evaluate the default func, as it will abort when invalid.
        self.cur_key.as_deref().unwrap_or_else(|| self.inner.key())
    }

    fn value(&self) -> &[u8] {
        self.cur_value
            .as_deref()
            .unwrap_or_else(|| self.inner.value())
    }
}

#[cfg(test)]
mod tests {
    use super::*;
    use crate::storage::raw::encoded::RawEncodeSnapshot;
    use crate::storage::TestEngineBuilder;
    use api_version::{APIVersion, RawValue, APIV2};
    use engine_traits::raw_ttl::ttl_to_expire_ts;
    use engine_traits::CF_DEFAULT;
    use kvproto::kvrpcpb::{ApiVersion, Context};
    use std::fmt::Debug;
    use std::iter::Iterator as StdIterator;
    use std::sync::mpsc::{channel, Sender};
    use tikv_kv::{Engine, Iterator as EngineIterator, Modify, WriteData};

    fn expect_ok_callback<T: Debug>(done: Sender<i32>, id: i32) -> tikv_kv::Callback<T> {
        Box::new(move |x: tikv_kv::Result<T>| {
            x.unwrap();
            done.send(id).unwrap();
        })
    }

    #[test]
    fn test_raw_mvcc_snapshot() {
        let engine = TestEngineBuilder::new()
            .api_version(ApiVersion::V2)
            .build()
            .unwrap();

        let (tx, rx) = channel();
        let ctx = Context {
            api_version: ApiVersion::V2,
            ..Default::default()
        };

<<<<<<< HEAD
=======
        // TODO: Consider another way other than hard coding, to generate keys' prefix of test data.
>>>>>>> 69f1b01a
        let test_data = vec![
            (b"r\0a".to_vec(), b"aa".to_vec(), 10),
            (b"r\0aa".to_vec(), b"aaa".to_vec(), 20),
            (b"r\0b".to_vec(), b"bb".to_vec(), 30),
            (b"r\0bb".to_vec(), b"bbb".to_vec(), 40),
            (b"r\0c".to_vec(), b"cc".to_vec(), 50),
            (b"r\0cc".to_vec(), b"ccc".to_vec(), 60),
            (b"r\0a".to_vec(), b"n_aa".to_vec(), 70),
            (b"r\0aa".to_vec(), b"n_aaa".to_vec(), 80),
            (b"r\0b".to_vec(), b"n_bb".to_vec(), 90),
            (b"r\0bb".to_vec(), b"n_bbb".to_vec(), 100),
            (b"r\0c".to_vec(), b"n_cc".to_vec(), 110),
            (b"r\0cc".to_vec(), b"n_ccc".to_vec(), 120),
        ];
        let ttl = 300;

        for (key, value, ts) in test_data.clone() {
            let raw_value = RawValue {
                user_value: value,
                expire_ts: ttl_to_expire_ts(ttl),
                is_delete: false,
            };
            let m = Modify::Put(
                CF_DEFAULT,
                APIV2::encode_raw_key_owned(key, Some(ts.into())),
                APIV2::encode_raw_value_owned(raw_value),
            );
            let batch = WriteData::from_modifies(vec![m]);
            engine
                .async_write(&ctx, batch, expect_ok_callback(tx.clone(), 0))
                .unwrap();
            rx.recv().unwrap();
        }

        // snapshot
        let snapshot = engine.snapshot(Default::default()).unwrap();
        let raw_mvcc_snapshot = RawMvccSnapshot::from_snapshot(snapshot);
        let encode_snapshot: RawEncodeSnapshot<_, APIV2> =
            RawEncodeSnapshot::from_snapshot(raw_mvcc_snapshot);

        // get_cf
        for &(ref key, ref value, _) in &test_data[6..12] {
            let res = encode_snapshot.get_cf(CF_DEFAULT, &APIV2::encode_raw_key(key, None));
            assert_eq!(res.unwrap(), Some(value.to_owned()));
        }

        // seek
        let iter_opt = IterOptions::default();
        let mut iter = encode_snapshot.iter_cf(CF_DEFAULT, iter_opt).unwrap();
        let mut pairs = vec![];
        let raw_key = APIV2::encode_raw_key_owned(b"r\0a".to_vec(), None);
        iter.seek(&raw_key).unwrap();
        while iter.valid().unwrap() {
            let (user_key, _) =
                APIV2::decode_raw_key_owned(Key::from_encoded_slice(iter.key()), true).unwrap();
            pairs.push((user_key, iter.value().to_owned()));
            iter.next().unwrap();
        }

        let ret_data: Vec<(Vec<u8>, Vec<u8>)> = test_data
            .clone()
            .into_iter()
            .skip(6)
            .map(|(key, val, _)| (key, val))
            .collect();
        assert_eq!(pairs, ret_data);

        // seek_for_prev
        let raw_key = APIV2::encode_raw_key_owned(b"r\0z".to_vec(), None);
        iter.seek_for_prev(&raw_key).unwrap();
        pairs.clear();
        while iter.valid().unwrap() {
            let (user_key, _) =
                APIV2::decode_raw_key_owned(Key::from_encoded_slice(iter.key()), true).unwrap();
            pairs.push((user_key, iter.value().to_owned()));
            iter.prev().unwrap();
        }
        let ret_data: Vec<(Vec<u8>, Vec<u8>)> = test_data
            .into_iter()
            .skip(6)
            .rev()
            .map(|(key, val, _)| (key, val))
            .collect();
        assert_eq!(pairs, ret_data);

        // two way direction scan is not supported.
        assert_eq!(iter.next().is_err(), true);
    }
}<|MERGE_RESOLUTION|>--- conflicted
+++ resolved
@@ -273,10 +273,7 @@
             ..Default::default()
         };
 
-<<<<<<< HEAD
-=======
         // TODO: Consider another way other than hard coding, to generate keys' prefix of test data.
->>>>>>> 69f1b01a
         let test_data = vec![
             (b"r\0a".to_vec(), b"aa".to_vec(), 10),
             (b"r\0aa".to_vec(), b"aaa".to_vec(), 20),
