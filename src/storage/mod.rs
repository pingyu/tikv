// Copyright 2016 TiKV Project Authors. Licensed under Apache-2.0.

// #[PerformanceCriticalPath]

//! This module contains TiKV's transaction layer. It lowers high-level, transactional
//! commands to low-level (raw key-value) interactions with persistent storage.
//!
//! This module is further split into layers: [`txn`](txn) lowers transactional commands to
//! key-value operations on an MVCC abstraction. [`mvcc`](mvcc) is our MVCC implementation.
//! [`kv`](kv) is an abstraction layer over persistent storage.
//!
//! Other responsibilities of this module are managing latches (see [`latch`](txn::latch)), deadlock
//! and wait handling (see [`lock_manager`](lock_manager)), sche
//! duling command execution (see
//! [`txn::scheduler`](txn::scheduler)), and handling commands from the raw and versioned APIs (in
//! the [`Storage`](Storage) struct).
//!
//! For more information about TiKV's transactions, see the [sig-txn docs](https://github.com/tikv/sig-transaction/tree/master/doc).
//!
//! Some important types are:
//!
//! * the [`Engine`](kv::Engine) trait and related traits, which abstracts over underlying storage,
//! * the [`MvccTxn`](mvcc::txn::MvccTxn) struct, which is the primary object in the MVCC
//!   implementation,
//! * the commands in the [`commands`](txn::commands) module, which are how each command is implemented,
//! * the [`Storage`](Storage) struct, which is the primary entry point for this module.
//!
//! Related code:
//!
//! * the [`kv`](crate::server::service::kv) module, which is the interface for TiKV's APIs,
//! * the [`lock_manager](crate::server::lock_manager), which takes part in lock and deadlock
//!   management,
//! * [`gc_worker`](crate::server::gc_worker), which drives garbage collection of old values,
//! * the [`txn_types](::txn_types) crate, some important types for this module's interface,
//! * the [`kvproto`](::kvproto) crate, which defines TiKV's protobuf API and includes some
//!   documentation of the commands implemented here,
//! * the [`test_storage`](::test_storage) crate, integration tests for this module,
//! * the [`engine_traits`](::engine_traits) crate, more detail of the engine abstraction.

pub mod config;
pub mod config_manager;
pub mod errors;
pub mod kv;
pub mod lock_manager;
pub(crate) mod metrics;
pub mod mvcc;
pub mod raw;
pub mod txn;

mod read_pool;
mod types;

pub use self::{
    errors::{get_error_kind_from_header, get_tag_from_header, Error, ErrorHeaderKind, ErrorInner},
    kv::{
        CfStatistics, Cursor, CursorBuilder, Engine, FlowStatistics, FlowStatsReporter, Iterator,
        PerfStatisticsDelta, PerfStatisticsInstant, RocksEngine, ScanMode, Snapshot,
        StageLatencyStats, Statistics, TestEngineBuilder,
    },
    raw::RawStore,
    read_pool::{build_read_pool, build_read_pool_for_test},
    txn::{Latches, Lock as LatchLock, ProcessResult, Scanner, SnapshotStore, Store},
    types::{PessimisticLockRes, PrewriteResult, SecondaryLocksStatus, StorageCallback, TxnStatus},
};
use self::{kv::SnapContext, test_util::latest_feature_gate};

use crate::read_pool::{ReadPool, ReadPoolHandle};
use crate::storage::metrics::CommandKind;
use crate::storage::mvcc::MvccReader;
use crate::storage::txn::commands::{RawAtomicStore, RawCompareAndSwap};
use crate::storage::txn::flow_controller::FlowController;

use crate::server::lock_manager::waiter_manager;
use crate::storage::{
    config::Config,
    kv::{with_tls_engine, Modify, WriteData},
    lock_manager::{DummyLockManager, LockManager},
    metrics::*,
    mvcc::PointGetterBuilder,
    txn::{commands::TypedCommand, scheduler::Scheduler as TxnScheduler, Command},
    types::StorageCallbackType,
};

use api_version::{
    match_template_api_version, APIVersion, KeyMode, RawValue, APIV1, APIV1TTL, APIV2,
};
use concurrency_manager::ConcurrencyManager;
use engine_traits::{raw_ttl::ttl_to_expire_ts, CfName, CF_DEFAULT, CF_LOCK, CF_WRITE, DATA_CFS};
use futures::prelude::*;
use kvproto::kvrpcpb::ApiVersion;
use kvproto::kvrpcpb::{
    ChecksumAlgorithm, CommandPri, Context, GetRequest, IsolationLevel, KeyRange, LockInfo,
    RawGetRequest,
};
use kvproto::pdpb::QueryKind;
use pd_client::FeatureGate;
use raftstore::store::{util::build_key_range, TxnExt};
use raftstore::store::{ReadStats, WriteStats};
use rand::prelude::*;
use resource_metering::{FutureExt, ResourceTagFactory};
use std::{
    borrow::Cow,
    iter,
    sync::{
        atomic::{self, AtomicBool},
        Arc,
    },
};
use tikv_kv::SnapshotExt;
use tikv_util::quota_limiter::QuotaLimiter;
use tikv_util::time::{duration_to_ms, Instant, ThreadReadId};
use txn_types::{Key, KvPair, Lock, OldValues, TimeStamp, TsSet, Value};

use causal_ts;

pub type Result<T> = std::result::Result<T, Error>;
pub type Callback<T> = Box<dyn FnOnce(Result<T>) + Send>;

/// [`Storage`](Storage) implements transactional KV APIs and raw KV APIs on a given [`Engine`].
/// An [`Engine`] provides low level KV functionality. [`Engine`] has multiple implementations.
/// When a TiKV server is running, a [`RaftKv`](crate::server::raftkv::RaftKv) will be the
/// underlying [`Engine`] of [`Storage`]. The other two types of engines are for test purpose.
///
///[`Storage`] is reference counted and cloning [`Storage`] will just increase the reference counter.
/// Storage resources (i.e. threads, engine) will be released when all references are dropped.
///
/// Notice that read and write methods may not be performed over full data in most cases, i.e. when
/// underlying engine is [`RaftKv`](crate::server::raftkv::RaftKv),
/// which limits data access in the range of a single region
/// according to specified `ctx` parameter. However,
/// [`unsafe_destroy_range`](crate::server::gc_worker::GcTask::UnsafeDestroyRange) is the only exception.
/// It's always performed on the whole TiKV.
///
/// Operations of [`Storage`](Storage) can be divided into two types: MVCC operations and raw operations.
/// MVCC operations uses MVCC keys, which usually consist of several physical keys in different
/// CFs. In default CF and write CF, the key will be memcomparable-encoded and append the timestamp
/// to it, so that multiple versions can be saved at the same time.
/// Raw operations use raw keys, which are saved directly to the engine without memcomparable-
/// encoding and appending timestamp.
pub struct Storage<E: Engine, L: LockManager> {
    // TODO: Too many Arcs, would be slow when clone.
    engine: E,

    sched: TxnScheduler<E, L>,

    /// The thread pool used to run most read operations.
    read_pool: ReadPoolHandle,

    concurrency_manager: ConcurrencyManager,

    /// How many strong references. Thread pool and workers will be stopped
    /// once there are no more references.
    // TODO: This should be implemented in thread pool and worker.
    refs: Arc<atomic::AtomicUsize>,

    // Fields below are storage configurations.
    max_key_size: usize,

    resource_tag_factory: ResourceTagFactory,

    api_version: ApiVersion,

    quota_limiter: Arc<QuotaLimiter>,
}

impl<E: Engine, L: LockManager> Clone for Storage<E, L> {
    #[inline]
    fn clone(&self) -> Self {
        let refs = self.refs.fetch_add(1, atomic::Ordering::SeqCst);

        trace!(
            "Storage referenced"; "original_ref" => refs
        );

        Self {
            engine: self.engine.clone(),
            sched: self.sched.clone(),
            read_pool: self.read_pool.clone(),
            refs: self.refs.clone(),
            max_key_size: self.max_key_size,
            concurrency_manager: self.concurrency_manager.clone(),
            api_version: self.api_version,
            resource_tag_factory: self.resource_tag_factory.clone(),
            quota_limiter: Arc::clone(&self.quota_limiter),
        }
    }
}

impl<E: Engine, L: LockManager> Drop for Storage<E, L> {
    #[inline]
    fn drop(&mut self) {
        let refs = self.refs.fetch_sub(1, atomic::Ordering::SeqCst);

        trace!(
            "Storage de-referenced"; "original_ref" => refs
        );

        if refs != 1 {
            return;
        }

        info!("Storage stopped.");
    }
}

macro_rules! check_key_size {
    ($key_iter: expr, $max_key_size: expr, $callback: ident) => {
        for k in $key_iter {
            let key_size = k.len();
            if key_size > $max_key_size {
                $callback(Err(Error::from(ErrorInner::KeyTooLarge {
                    size: key_size,
                    limit: $max_key_size,
                })));
                return Ok(());
            }
        }
    };
}

impl<E: Engine, L: LockManager> Storage<E, L> {
    /// Create a `Storage` from given engine.
    pub fn from_engine<R: FlowStatsReporter>(
        engine: E,
        config: &Config,
        read_pool: ReadPoolHandle,
        lock_mgr: L,
        concurrency_manager: ConcurrencyManager,
        dynamic_switches: DynamicConfigs,
        flow_controller: Arc<FlowController>,
        reporter: R,
        resource_tag_factory: ResourceTagFactory,
        quota_limiter: Arc<QuotaLimiter>,
        feature_gate: FeatureGate,
    ) -> Result<Self> {
        let sched = TxnScheduler::new(
            engine.clone(),
            lock_mgr,
            concurrency_manager.clone(),
            config,
            dynamic_switches,
            flow_controller,
            reporter,
            resource_tag_factory.clone(),
            Arc::clone(&quota_limiter),
            feature_gate,
        );

        info!("Storage started.");

        Ok(Storage {
            engine,
            sched,
            read_pool,
            concurrency_manager,
            refs: Arc::new(atomic::AtomicUsize::new(1)),
            max_key_size: config.max_key_size,
            api_version: config.api_version(),
            resource_tag_factory,
            quota_limiter,
        })
    }

    /// Get the underlying `Engine` of the `Storage`.
    pub fn get_engine(&self) -> E {
        self.engine.clone()
    }

    pub fn get_scheduler(&self) -> TxnScheduler<E, L> {
        self.sched.clone()
    }

    pub fn get_concurrency_manager(&self) -> ConcurrencyManager {
        self.concurrency_manager.clone()
    }

    pub fn dump_wait_for_entries(&self, cb: waiter_manager::Callback) {
        self.sched.dump_wait_for_entries(cb);
    }

    /// Get a snapshot of `engine`.
    fn snapshot(
        engine: &E,
        ctx: SnapContext<'_>,
    ) -> impl std::future::Future<Output = Result<E::Snap>> {
        kv::snapshot(engine, ctx)
            .map_err(txn::Error::from)
            .map_err(Error::from)
    }

    #[cfg(test)]
    pub fn get_snapshot(&self) -> E::Snap {
        self.engine.snapshot(Default::default()).unwrap()
    }

    pub fn release_snapshot(&self) {
        self.engine.release_snapshot();
    }

    pub fn get_readpool_queue_per_worker(&self) -> usize {
        self.read_pool.get_queue_size_per_worker()
    }

    pub fn get_normal_pool_size(&self) -> usize {
        self.read_pool.get_normal_pool_size()
    }

    #[inline]
    fn with_tls_engine<F, R>(f: F) -> R
    where
        F: FnOnce(&E) -> R,
    {
        // Safety: the read pools ensure that a TLS engine exists.
        unsafe { with_tls_engine(f) }
    }

    /// Check the given raw kv CF name. If the given cf is empty, CF_DEFAULT will be returned.
    fn rawkv_cf(cf: &str, api_version: ApiVersion) -> Result<CfName> {
        match api_version {
            ApiVersion::V1 | ApiVersion::V1ttl => {
                // In API V1, the possible cfs are CF_DEFAULT, CF_LOCK and CF_WRITE.
                if cf.is_empty() {
                    return Ok(CF_DEFAULT);
                }
                for c in [CF_DEFAULT, CF_LOCK, CF_WRITE] {
                    if cf == c {
                        return Ok(c);
                    }
                }
                Err(Error::from(ErrorInner::InvalidCf(cf.to_owned())))
            }
            ApiVersion::V2 => {
                // API V2 doesn't allow raw requests from explicitly specifying a `cf`.
                if cf.is_empty() {
                    return Ok(CF_DEFAULT);
                }
                Err(Error::from(ErrorInner::CfDeprecated(cf.to_owned())))
            }
        }
    }

    /// Check if key range is valid
    ///
    /// - If `reverse` is true, `end_key` is less than `start_key`. `end_key` is the lower bound.
    /// - If `reverse` is false, `end_key` is greater than `start_key`. `end_key` is the upper bound.
    fn check_key_ranges(ranges: &[KeyRange], reverse: bool) -> bool {
        let ranges_len = ranges.len();
        for i in 0..ranges_len {
            let start_key = ranges[i].get_start_key();
            let mut end_key = ranges[i].get_end_key();
            if end_key.is_empty() && i + 1 != ranges_len {
                end_key = ranges[i + 1].get_start_key();
            }
            if !end_key.is_empty()
                && (!reverse && start_key >= end_key || reverse && start_key <= end_key)
            {
                return false;
            }
        }
        true
    }

    /// Check whether a raw kv command or not.
    #[inline]
    fn is_raw_command(cmd: CommandKind) -> bool {
        matches!(
            cmd,
            CommandKind::raw_batch_get_command
                | CommandKind::raw_get
                | CommandKind::raw_batch_get
                | CommandKind::raw_scan
                | CommandKind::raw_batch_scan
                | CommandKind::raw_put
                | CommandKind::raw_batch_put
                | CommandKind::raw_delete
                | CommandKind::raw_delete_range
                | CommandKind::raw_batch_delete
                | CommandKind::raw_get_key_ttl
                | CommandKind::raw_compare_and_swap
                | CommandKind::raw_atomic_store
                | CommandKind::raw_checksum
        )
    }

    /// Check whether a trancsation kv command or not.
    #[inline]
    fn is_txn_command(cmd: CommandKind) -> bool {
        !Self::is_raw_command(cmd)
    }

    /// Check api version.
    ///
    /// When config.api_version = V1: accept request of V1 only.
    /// When config.api_version = V2: accept the following:
    ///   * Request of V1 from TiDB, for compatibility.
    ///   * Request of V2 with legal prefix.
    /// See the following for detail:
    ///   * rfc: https://github.com/tikv/rfcs/blob/master/text/0069-api-v2.md.
    ///   * proto: https://github.com/pingcap/kvproto/blob/master/proto/kvrpcpb.proto, enum APIVersion.
    fn check_api_version(
        storage_api_version: ApiVersion,
        req_api_version: ApiVersion,
        cmd: CommandKind,
        keys: impl IntoIterator<Item = impl AsRef<[u8]>>,
    ) -> Result<()> {
        match (storage_api_version, req_api_version) {
            (ApiVersion::V1, ApiVersion::V1) => {}
            (ApiVersion::V1ttl, ApiVersion::V1) if Self::is_raw_command(cmd) => {
                // storage api_version = V1ttl, allow RawKV request only.
            }
            (ApiVersion::V2, ApiVersion::V1) if Self::is_txn_command(cmd) => {
                // For compatibility, accept TiDB request only.
                for key in keys {
                    if APIV2::parse_key_mode(key.as_ref()) != KeyMode::TiDB {
                        return Err(ErrorInner::invalid_key_mode(
                            cmd,
                            storage_api_version,
                            key.as_ref(),
                        )
                        .into());
                    }
                }
            }
            (ApiVersion::V2, ApiVersion::V2) if Self::is_raw_command(cmd) => {
                for key in keys {
                    if APIV2::parse_key_mode(key.as_ref()) != KeyMode::Raw {
                        return Err(ErrorInner::invalid_key_mode(
                            cmd,
                            storage_api_version,
                            key.as_ref(),
                        )
                        .into());
                    }
                }
            }
            (ApiVersion::V2, ApiVersion::V2) if Self::is_txn_command(cmd) => {
                for key in keys {
                    if APIV2::parse_key_mode(key.as_ref()) != KeyMode::Txn {
                        return Err(ErrorInner::invalid_key_mode(
                            cmd,
                            storage_api_version,
                            key.as_ref(),
                        )
                        .into());
                    }
                }
            }
            _ => {
                return Err(Error::from(ErrorInner::ApiVersionNotMatched {
                    cmd,
                    storage_api_version,
                    req_api_version,
                }));
            }
        }
        Ok(())
    }

    fn check_api_version_ranges(
        storage_api_version: ApiVersion,
        req_api_version: ApiVersion,
        cmd: CommandKind,
        ranges: impl IntoIterator<Item = (Option<impl AsRef<[u8]>>, Option<impl AsRef<[u8]>>)>,
    ) -> Result<()> {
        match (storage_api_version, req_api_version) {
            (ApiVersion::V1, ApiVersion::V1) => {}
            (ApiVersion::V1ttl, ApiVersion::V1) if Self::is_raw_command(cmd) => {
                // storage api_version = V1ttl, allow RawKV request only.
            }
            (ApiVersion::V2, ApiVersion::V1) if Self::is_txn_command(cmd) => {
                // For compatibility, accept TiDB request only.
                for range in ranges {
                    let range = (
                        range.0.as_ref().map(AsRef::as_ref),
                        range.1.as_ref().map(AsRef::as_ref),
                    );
                    if APIV2::parse_range_mode(range) != KeyMode::TiDB {
                        return Err(ErrorInner::invalid_key_range_mode(
                            cmd,
                            storage_api_version,
                            range,
                        )
                        .into());
                    }
                }
            }
            (ApiVersion::V2, ApiVersion::V2) if Self::is_raw_command(cmd) => {
                for range in ranges {
                    let range = (
                        range.0.as_ref().map(AsRef::as_ref),
                        range.1.as_ref().map(AsRef::as_ref),
                    );
                    if APIV2::parse_range_mode(range) != KeyMode::Raw {
                        return Err(ErrorInner::invalid_key_range_mode(
                            cmd,
                            storage_api_version,
                            range,
                        )
                        .into());
                    }
                }
            }
            (ApiVersion::V2, ApiVersion::V2) if Self::is_txn_command(cmd) => {
                for range in ranges {
                    let range = (
                        range.0.as_ref().map(AsRef::as_ref),
                        range.1.as_ref().map(AsRef::as_ref),
                    );
                    if APIV2::parse_range_mode(range) != KeyMode::Txn {
                        return Err(ErrorInner::invalid_key_range_mode(
                            cmd,
                            storage_api_version,
                            range,
                        )
                        .into());
                    }
                }
            }
            _ => {
                return Err(Error::from(ErrorInner::ApiVersionNotMatched {
                    cmd,
                    storage_api_version,
                    req_api_version,
                }));
            }
        }
        Ok(())
    }

    /// Get value of the given key from a snapshot.
    ///
    /// Only writes that are committed before `start_ts` are visible.
    pub fn get(
        &self,
        mut ctx: Context,
        key: Key,
        start_ts: TimeStamp,
    ) -> impl Future<Output = Result<(Option<Value>, KvGetStatistics)>> {
        let stage_begin_ts = Instant::now_coarse();
        const CMD: CommandKind = CommandKind::get;
        let priority = ctx.get_priority();
        let priority_tag = get_priority_tag(priority);
        let resource_tag = self.resource_tag_factory.new_tag_with_key_ranges(
            &ctx,
            vec![(key.as_encoded().to_vec(), key.as_encoded().to_vec())],
        );
        let concurrency_manager = self.concurrency_manager.clone();
        let api_version = self.api_version;

        let quota_limiter = self.quota_limiter.clone();
        let mut sample = quota_limiter.new_sample();

        let res = self.read_pool.spawn_handle(
            async move {
                let stage_scheduled_ts = Instant::now_coarse();
                tls_collect_query(
                    ctx.get_region_id(),
                    ctx.get_peer(),
                    key.as_encoded(),
                    key.as_encoded(),
                    false,
                    QueryKind::Get,
                );

                KV_COMMAND_COUNTER_VEC_STATIC.get(CMD).inc();
                SCHED_COMMANDS_PRI_COUNTER_VEC_STATIC
                    .get(priority_tag)
                    .inc();

                Self::check_api_version(api_version, ctx.api_version, CMD, [key.as_encoded()])?;

                let command_duration = tikv_util::time::Instant::now_coarse();

                // The bypass_locks and access_locks set will be checked at most once.
                // `TsSet::vec` is more efficient here.
                let bypass_locks = TsSet::vec_from_u64s(ctx.take_resolved_locks());
                let access_locks = TsSet::vec_from_u64s(ctx.take_committed_locks());

                let snap_ctx = prepare_snap_ctx(
                    &ctx,
                    iter::once(&key),
                    start_ts,
                    &bypass_locks,
                    &concurrency_manager,
                    CMD,
                )?;
                let snapshot =
                    Self::with_tls_engine(|engine| Self::snapshot(engine, snap_ctx)).await?;
                {
                    let begin_instant = Instant::now_coarse();
                    let stage_snap_recv_ts = begin_instant;
                    let buckets = snapshot.ext().get_buckets();
                    let mut statistics = Statistics::default();
                    let (result, delta) = {
                        let _guard = sample.observe_cpu();
                        let perf_statistics = PerfStatisticsInstant::new();
                        let snap_store = SnapshotStore::new(
                            snapshot,
                            start_ts,
                            ctx.get_isolation_level(),
                            !ctx.get_not_fill_cache(),
                            bypass_locks,
                            access_locks,
                            false,
                        );
                        let result = snap_store
                        .get(&key, &mut statistics)
                        // map storage::txn::Error -> storage::Error
                        .map_err(Error::from)
                        .map(|r| {
                            KV_COMMAND_KEYREAD_HISTOGRAM_STATIC.get(CMD).observe(1_f64);
                            r
                        });

                        let delta = perf_statistics.delta();
                        (result, delta)
                    };
                    metrics::tls_collect_scan_details(CMD, &statistics);
                    metrics::tls_collect_read_flow(
                        ctx.get_region_id(),
                        Some(key.as_encoded()),
                        Some(key.as_encoded()),
                        &statistics,
                        buckets.as_ref(),
                    );
                    metrics::tls_collect_perf_stats(CMD, &delta);
                    SCHED_PROCESSING_READ_HISTOGRAM_STATIC
                        .get(CMD)
                        .observe(begin_instant.saturating_elapsed_secs());
                    SCHED_HISTOGRAM_VEC_STATIC
                        .get(CMD)
                        .observe(command_duration.saturating_elapsed_secs());

                    let read_bytes = key.len()
                        + result
                            .as_ref()
                            .unwrap_or(&None)
                            .as_ref()
                            .map_or(0, |v| v.len());
                    sample.add_read_bytes(read_bytes);
                    let quota_delay = quota_limiter.async_consume(sample).await;
                    if !quota_delay.is_zero() {
                        TXN_COMMAND_THROTTLE_TIME_COUNTER_VEC_STATIC
                            .get(CMD)
                            .inc_by(quota_delay.as_micros() as u64);
                    }

                    let stage_finished_ts = Instant::now_coarse();
                    let schedule_wait_time =
                        stage_scheduled_ts.saturating_duration_since(stage_begin_ts);
                    let snapshot_wait_time =
                        stage_snap_recv_ts.saturating_duration_since(stage_scheduled_ts);
                    let wait_wall_time =
                        stage_snap_recv_ts.saturating_duration_since(stage_begin_ts);
                    let process_wall_time =
                        stage_finished_ts.saturating_duration_since(stage_snap_recv_ts);
                    let latency_stats = StageLatencyStats {
                        schedule_wait_time_ms: duration_to_ms(schedule_wait_time),
                        snapshot_wait_time_ms: duration_to_ms(snapshot_wait_time),
                        wait_wall_time_ms: duration_to_ms(wait_wall_time),
                        process_wall_time_ms: duration_to_ms(process_wall_time),
                    };
                    Ok((
                        result?,
                        KvGetStatistics {
                            stats: statistics,
                            perf_stats: delta,
                            latency_stats,
                        },
                    ))
                }
            }
            .in_resource_metering_tag(resource_tag),
            priority,
            thread_rng().next_u64(),
        );
        async move {
            res.map_err(|_| Error::from(ErrorInner::SchedTooBusy))
                .await?
        }
    }

    /// Get values of a set of keys with separate context from a snapshot, return a list of `Result`s.
    ///
    /// Only writes that are committed before their respective `start_ts` are visible.
    pub fn batch_get_command<
        P: 'static + ResponseBatchConsumer<(Option<Vec<u8>>, Statistics, PerfStatisticsDelta)>,
    >(
        &self,
        requests: Vec<GetRequest>,
        ids: Vec<u64>,
        consumer: P,
        begin_instant: tikv_util::time::Instant,
    ) -> impl Future<Output = Result<()>> {
        const CMD: CommandKind = CommandKind::batch_get_command;
        // all requests in a batch have the same region, epoch, term, replica_read
        let priority = requests[0].get_context().get_priority();
        let concurrency_manager = self.concurrency_manager.clone();
        let api_version = self.api_version;

        // The resource tags of these batched requests are not the same, and it is quite expensive
        // to distinguish them, so we can find random one of them as a representative.
        let rand_index = rand::thread_rng().gen_range(0, requests.len());
        let rand_ctx = requests[rand_index].get_context();
        let rand_key = requests[rand_index].get_key().to_vec();
        let resource_tag = self
            .resource_tag_factory
            .new_tag_with_key_ranges(rand_ctx, vec![(rand_key.clone(), rand_key)]);

        let res = self.read_pool.spawn_handle(
            async move {
                KV_COMMAND_COUNTER_VEC_STATIC.get(CMD).inc();
                KV_COMMAND_KEYREAD_HISTOGRAM_STATIC
                    .get(CMD)
                    .observe(requests.len() as f64);
                let command_duration = tikv_util::time::Instant::now_coarse();
                let read_id = Some(ThreadReadId::new());
                let mut statistics = Statistics::default();
                let mut req_snaps = vec![];

                for (mut req, id) in requests.into_iter().zip(ids) {
                    let mut ctx = req.take_context();
                    let region_id = ctx.get_region_id();
                    let peer = ctx.get_peer();
                    let key = Key::from_raw(req.get_key());
                    tls_collect_query(
                        region_id,
                        peer,
                        key.as_encoded(),
                        key.as_encoded(),
                        false,
                        QueryKind::Get,
                    );

                    Self::check_api_version(api_version, ctx.api_version, CMD, [key.as_encoded()])?;

                    let start_ts = req.get_version().into();
                    let isolation_level = ctx.get_isolation_level();
                    let fill_cache = !ctx.get_not_fill_cache();
                    let bypass_locks = TsSet::vec_from_u64s(ctx.take_resolved_locks());
                    let access_locks = TsSet::vec_from_u64s(ctx.take_committed_locks());
                    let region_id = ctx.get_region_id();

                    let snap_ctx = match prepare_snap_ctx(
                        &ctx,
                        iter::once(&key),
                        start_ts,
                        &bypass_locks,
                        &concurrency_manager,
                        CMD,
                    ) {
                        Ok(mut snap_ctx) => {
                            snap_ctx.read_id = if ctx.get_stale_read() {
                                None
                            } else {
                                read_id.clone()
                            };
                            snap_ctx
                        }
                        Err(e) => {
                            consumer.consume(id, Err(e), begin_instant);
                            continue;
                        }
                    };

                    let snap = Self::with_tls_engine(|engine| Self::snapshot(engine, snap_ctx));
                    req_snaps.push((
                        snap,
                        key,
                        start_ts,
                        isolation_level,
                        fill_cache,
                        bypass_locks,
                        access_locks,
                        region_id,
                        id,
                    ));
                }
                Self::with_tls_engine(|engine| engine.release_snapshot());
                for req_snap in req_snaps {
                    let (
                        snap,
                        key,
                        start_ts,
                        isolation_level,
                        fill_cache,
                        bypass_locks,
                        access_locks,
                        region_id,
                        id,
                    ) = req_snap;
                    match snap.await {
                        Ok(snapshot) => {
                            let buckets = snapshot.ext().get_buckets();
                            match PointGetterBuilder::new(snapshot, start_ts)
                                .fill_cache(fill_cache)
                                .isolation_level(isolation_level)
                                .multi(false)
                                .bypass_locks(bypass_locks)
                                .access_locks(access_locks)
                                .build()
                            {
                                Ok(mut point_getter) => {
                                    let perf_statistics = PerfStatisticsInstant::new();
                                    let v = point_getter.get(&key);
                                    let stat = point_getter.take_statistics();
                                    let delta = perf_statistics.delta();
                                    metrics::tls_collect_read_flow(
                                        region_id,
                                        Some(key.as_encoded()),
                                        Some(key.as_encoded()),
                                        &stat,
                                        buckets.as_ref(),
                                    );
                                    metrics::tls_collect_perf_stats(CMD, &delta);
                                    statistics.add(&stat);
                                    consumer.consume(
                                        id,
                                        v.map_err(|e| Error::from(txn::Error::from(e)))
                                            .map(|v| (v, stat, delta)),
                                        begin_instant,
                                    );
                                }
                                Err(e) => {
                                    consumer.consume(
                                        id,
                                        Err(Error::from(txn::Error::from(e))),
                                        begin_instant,
                                    );
                                }
                            }
                        }
                        Err(e) => {
                            consumer.consume(id, Err(e), begin_instant);
                        }
                    }
                }
                metrics::tls_collect_scan_details(CMD, &statistics);
                SCHED_HISTOGRAM_VEC_STATIC
                    .get(CMD)
                    .observe(command_duration.saturating_elapsed_secs());

                Ok(())
            }
            .in_resource_metering_tag(resource_tag),
            priority,
            thread_rng().next_u64(),
        );
        async move {
            res.map_err(|_| Error::from(ErrorInner::SchedTooBusy))
                .await?
        }
    }

    /// Get values of a set of keys in a batch from the snapshot.
    ///
    /// Only writes that are committed before `start_ts` are visible.
    pub fn batch_get(
        &self,
        mut ctx: Context,
        keys: Vec<Key>,
        start_ts: TimeStamp,
    ) -> impl Future<Output = Result<(Vec<Result<KvPair>>, KvGetStatistics)>> {
        let stage_begin_ts = Instant::now_coarse();
        const CMD: CommandKind = CommandKind::batch_get;
        let priority = ctx.get_priority();
        let priority_tag = get_priority_tag(priority);
        let key_ranges = keys
            .iter()
            .map(|k| (k.as_encoded().to_vec(), k.as_encoded().to_vec()))
            .collect();
        let resource_tag = self
            .resource_tag_factory
            .new_tag_with_key_ranges(&ctx, key_ranges);
        let concurrency_manager = self.concurrency_manager.clone();
        let api_version = self.api_version;
        let quota_limiter = self.quota_limiter.clone();
        let mut sample = quota_limiter.new_sample();
        let res = self.read_pool.spawn_handle(
            async move {
                let stage_scheduled_ts = Instant::now_coarse();
                let mut key_ranges = vec![];
                for key in &keys {
                    key_ranges.push(build_key_range(key.as_encoded(), key.as_encoded(), false));
                }
                tls_collect_query_batch(
                    ctx.get_region_id(),
                    ctx.get_peer(),
                    key_ranges,
                    QueryKind::Get,
                );

                KV_COMMAND_COUNTER_VEC_STATIC.get(CMD).inc();
                SCHED_COMMANDS_PRI_COUNTER_VEC_STATIC
                    .get(priority_tag)
                    .inc();

                Self::check_api_version(
                    api_version,
                    ctx.api_version,
                    CMD,
                    keys.iter().map(Key::as_encoded),
                )?;

                let command_duration = tikv_util::time::Instant::now_coarse();

                let bypass_locks = TsSet::from_u64s(ctx.take_resolved_locks());
                let access_locks = TsSet::from_u64s(ctx.take_committed_locks());

                let snap_ctx = prepare_snap_ctx(
                    &ctx,
                    &keys,
                    start_ts,
                    &bypass_locks,
                    &concurrency_manager,
                    CMD,
                )?;
                let snapshot =
                    Self::with_tls_engine(|engine| Self::snapshot(engine, snap_ctx)).await?;
                {
                    let begin_instant = Instant::now_coarse();

                    let stage_snap_recv_ts = begin_instant;
                    let mut statistics = Vec::with_capacity(keys.len());
                    let buckets = snapshot.ext().get_buckets();
                    let (result, delta, stats) = {
                        let _guard = sample.observe_cpu();
                        let perf_statistics = PerfStatisticsInstant::new();
                        let snap_store = SnapshotStore::new(
                            snapshot,
                            start_ts,
                            ctx.get_isolation_level(),
                            !ctx.get_not_fill_cache(),
                            bypass_locks,
                            access_locks,
                            false,
                        );
                        let mut stats = Statistics::default();
                        let result = snap_store
                            .batch_get(&keys, &mut statistics)
                            .map_err(Error::from)
                            .map(|v| {
                                let kv_pairs: Vec<_> = v
                                    .into_iter()
                                    .zip(keys)
                                    .enumerate()
                                    .filter(|&(i, (ref v, ref k))| {
                                        metrics::tls_collect_read_flow(
                                            ctx.get_region_id(),
                                            Some(k.as_encoded()),
                                            Some(k.as_encoded()),
                                            &statistics[i],
                                            buckets.as_ref(),
                                        );
                                        stats.add(&statistics[i]);
                                        !(v.is_ok() && v.as_ref().unwrap().is_none())
                                    })
                                    .map(|(_, (v, k))| match v {
                                        Ok(Some(x)) => Ok((k.into_raw().unwrap(), x)),
                                        Err(e) => Err(Error::from(e)),
                                        _ => unreachable!(),
                                    })
                                    .collect();
                                KV_COMMAND_KEYREAD_HISTOGRAM_STATIC
                                    .get(CMD)
                                    .observe(kv_pairs.len() as f64);
                                kv_pairs
                            });
                        let delta = perf_statistics.delta();
                        (result, delta, stats)
                    };
                    metrics::tls_collect_scan_details(CMD, &stats);
                    metrics::tls_collect_perf_stats(CMD, &delta);
                    SCHED_PROCESSING_READ_HISTOGRAM_STATIC
                        .get(CMD)
                        .observe(begin_instant.saturating_elapsed_secs());
                    SCHED_HISTOGRAM_VEC_STATIC
                        .get(CMD)
                        .observe(command_duration.saturating_elapsed_secs());

                    let read_bytes = stats.cf_statistics(CF_DEFAULT).flow_stats.read_bytes
                        + stats.cf_statistics(CF_LOCK).flow_stats.read_bytes
                        + stats.cf_statistics(CF_WRITE).flow_stats.read_bytes;
                    sample.add_read_bytes(read_bytes);
                    let quota_delay = quota_limiter.async_consume(sample).await;
                    if !quota_delay.is_zero() {
                        TXN_COMMAND_THROTTLE_TIME_COUNTER_VEC_STATIC
                            .get(CMD)
                            .inc_by(quota_delay.as_micros() as u64);
                    }

                    let stage_finished_ts = Instant::now_coarse();
                    let schedule_wait_time =
                        stage_scheduled_ts.saturating_duration_since(stage_begin_ts);
                    let snapshot_wait_time =
                        stage_snap_recv_ts.saturating_duration_since(stage_scheduled_ts);
                    let wait_wall_time =
                        stage_snap_recv_ts.saturating_duration_since(stage_begin_ts);
                    let process_wall_time =
                        stage_finished_ts.saturating_duration_since(stage_snap_recv_ts);
                    let latency_stats = StageLatencyStats {
                        schedule_wait_time_ms: duration_to_ms(schedule_wait_time),
                        snapshot_wait_time_ms: duration_to_ms(snapshot_wait_time),
                        wait_wall_time_ms: duration_to_ms(wait_wall_time),
                        process_wall_time_ms: duration_to_ms(process_wall_time),
                    };
                    Ok((
                        result?,
                        KvGetStatistics {
                            stats,
                            perf_stats: delta,
                            latency_stats,
                        },
                    ))
                }
            }
            .in_resource_metering_tag(resource_tag),
            priority,
            thread_rng().next_u64(),
        );

        async move {
            res.map_err(|_| Error::from(ErrorInner::SchedTooBusy))
                .await?
        }
    }

    /// Scan keys in [`start_key`, `end_key`) up to `limit` keys from the snapshot.
    /// If `reverse_scan` is true, it scans [`end_key`, `start_key`) in descending order.
    /// If `end_key` is `None`, it means the upper bound or the lower bound if reverse scan is unbounded.
    ///
    /// Only writes committed before `start_ts` are visible.
    pub fn scan(
        &self,
        mut ctx: Context,
        start_key: Key,
        end_key: Option<Key>,
        limit: usize,
        sample_step: usize,
        start_ts: TimeStamp,
        key_only: bool,
        reverse_scan: bool,
    ) -> impl Future<Output = Result<Vec<Result<KvPair>>>> {
        const CMD: CommandKind = CommandKind::scan;
        let priority = ctx.get_priority();
        let priority_tag = get_priority_tag(priority);
        let resource_tag = self.resource_tag_factory.new_tag_with_key_ranges(
            &ctx,
            vec![(
                start_key.as_encoded().to_vec(),
                match &end_key {
                    Some(k) => k.as_encoded().to_vec(),
                    None => vec![],
                },
            )],
        );
        let concurrency_manager = self.concurrency_manager.clone();
        let api_version = self.api_version;

        let res = self.read_pool.spawn_handle(
            async move {
                {
                    let end_key = match &end_key {
                        Some(k) => k.as_encoded().as_slice(),
                        None => &[],
                    };
                    tls_collect_query(
                        ctx.get_region_id(),
                        ctx.get_peer(),
                        start_key.as_encoded(),
                        end_key,
                        reverse_scan,
                        QueryKind::Scan,
                    );
                }
                KV_COMMAND_COUNTER_VEC_STATIC.get(CMD).inc();
                SCHED_COMMANDS_PRI_COUNTER_VEC_STATIC
                    .get(priority_tag)
                    .inc();

                Self::check_api_version_ranges(
                    api_version,
                    ctx.api_version,
                    CMD,
                    [(
                        Some(start_key.as_encoded()),
                        end_key.as_ref().map(Key::as_encoded),
                    )],
                )?;

                let (mut start_key, mut end_key) = (Some(start_key), end_key);
                if reverse_scan {
                    std::mem::swap(&mut start_key, &mut end_key);
                }
                let command_duration = tikv_util::time::Instant::now_coarse();

                let bypass_locks = TsSet::from_u64s(ctx.take_resolved_locks());
                let access_locks = TsSet::from_u64s(ctx.take_committed_locks());

                // Update max_ts and check the in-memory lock table before getting the snapshot
                if !ctx.get_stale_read() {
                    concurrency_manager.update_max_ts(start_ts);
                }
                if need_check_locks(ctx.get_isolation_level()) {
                    let begin_instant = Instant::now();
                    concurrency_manager
                        .read_range_check(start_key.as_ref(), end_key.as_ref(), |key, lock| {
                            Lock::check_ts_conflict(
                                Cow::Borrowed(lock),
                                key,
                                start_ts,
                                &bypass_locks,
                                ctx.get_isolation_level(),
                            )
                        })
                        .map_err(|e| {
                            CHECK_MEM_LOCK_DURATION_HISTOGRAM_VEC
                                .get(CMD)
                                .locked
                                .observe(begin_instant.saturating_elapsed().as_secs_f64());
                            txn::Error::from_mvcc(e)
                        })?;
                    CHECK_MEM_LOCK_DURATION_HISTOGRAM_VEC
                        .get(CMD)
                        .unlocked
                        .observe(begin_instant.saturating_elapsed().as_secs_f64());
                }

                let mut snap_ctx = SnapContext {
                    pb_ctx: &ctx,
                    start_ts,
                    ..Default::default()
                };
                let mut key_range = KeyRange::default();
                if let Some(start_key) = &start_key {
                    key_range.set_start_key(start_key.as_encoded().to_vec());
                }
                if let Some(end_key) = &end_key {
                    key_range.set_end_key(end_key.as_encoded().to_vec());
                }
                if need_check_locks_in_replica_read(&ctx) {
                    snap_ctx.key_ranges = vec![key_range.clone()];
                }

                let snapshot =
                    Self::with_tls_engine(|engine| Self::snapshot(engine, snap_ctx)).await?;
                {
                    let begin_instant = Instant::now_coarse();
                    let perf_statistics = PerfStatisticsInstant::new();
                    let buckets = snapshot.ext().get_buckets();

                    let snap_store = SnapshotStore::new(
                        snapshot,
                        start_ts,
                        ctx.get_isolation_level(),
                        !ctx.get_not_fill_cache(),
                        bypass_locks,
                        access_locks,
                        false,
                    );

                    let mut scanner =
                        snap_store.scanner(reverse_scan, key_only, false, start_key, end_key)?;
                    let res = scanner.scan(limit, sample_step);

                    let statistics = scanner.take_statistics();
                    let delta = perf_statistics.delta();
                    metrics::tls_collect_scan_details(CMD, &statistics);
                    metrics::tls_collect_read_flow(
                        ctx.get_region_id(),
                        Some(key_range.get_start_key()),
                        Some(key_range.get_end_key()),
                        &statistics,
                        buckets.as_ref(),
                    );
                    metrics::tls_collect_perf_stats(CMD, &delta);
                    SCHED_PROCESSING_READ_HISTOGRAM_STATIC
                        .get(CMD)
                        .observe(begin_instant.saturating_elapsed_secs());
                    SCHED_HISTOGRAM_VEC_STATIC
                        .get(CMD)
                        .observe(command_duration.saturating_elapsed_secs());

                    res.map_err(Error::from).map(|results| {
                        KV_COMMAND_KEYREAD_HISTOGRAM_STATIC
                            .get(CMD)
                            .observe(results.len() as f64);
                        results
                            .into_iter()
                            .map(|x| x.map_err(Error::from))
                            .collect()
                    })
                }
            }
            .in_resource_metering_tag(resource_tag),
            priority,
            thread_rng().next_u64(),
        );

        async move {
            res.map_err(|_| Error::from(ErrorInner::SchedTooBusy))
                .await?
        }
    }

    pub fn scan_lock(
        &self,
        mut ctx: Context,
        max_ts: TimeStamp,
        start_key: Option<Key>,
        end_key: Option<Key>,
        limit: usize,
    ) -> impl Future<Output = Result<Vec<LockInfo>>> {
        const CMD: CommandKind = CommandKind::scan_lock;
        let priority = ctx.get_priority();
        let priority_tag = get_priority_tag(priority);
        let resource_tag = self.resource_tag_factory.new_tag_with_key_ranges(
            &ctx,
            vec![(
                match &start_key {
                    Some(k) => k.as_encoded().to_vec(),
                    None => vec![],
                },
                match &end_key {
                    Some(k) => k.as_encoded().to_vec(),
                    None => vec![],
                },
            )],
        );
        let concurrency_manager = self.concurrency_manager.clone();
        let api_version = self.api_version;
        // Do not allow replica read for scan_lock.
        ctx.set_replica_read(false);

        let res = self.read_pool.spawn_handle(
            async move {
                if let Some(start_key) = &start_key {
                    let end_key = match &end_key {
                        Some(k) => k.as_encoded().as_slice(),
                        None => &[],
                    };
                    tls_collect_query(
                        ctx.get_region_id(),
                        ctx.get_peer(),
                        start_key.as_encoded(),
                        end_key,
                        false,
                        QueryKind::Scan,
                    );
                }

                KV_COMMAND_COUNTER_VEC_STATIC.get(CMD).inc();
                SCHED_COMMANDS_PRI_COUNTER_VEC_STATIC
                    .get(priority_tag)
                    .inc();

                Self::check_api_version_ranges(
                    api_version,
                    ctx.api_version,
                    CMD,
                    [(
                        start_key.as_ref().map(Key::as_encoded),
                        end_key.as_ref().map(Key::as_encoded),
                    )],
                )?;

                let command_duration = tikv_util::time::Instant::now_coarse();

                concurrency_manager.update_max_ts(max_ts);
                let begin_instant = Instant::now();
                // TODO: Though it's very unlikely to find a conflicting memory lock here, it's not
                // a good idea to return an error to the client, making the GC fail. A better
                // approach is to wait for these locks to be unlocked.
                concurrency_manager.read_range_check(
                    start_key.as_ref(),
                    end_key.as_ref(),
                    |key, lock| {
                        // `Lock::check_ts_conflict` can't be used here, because LockType::Lock
                        // can't be ignored in this case.
                        if lock.ts <= max_ts {
                            CHECK_MEM_LOCK_DURATION_HISTOGRAM_VEC
                                .get(CMD)
                                .locked
                                .observe(begin_instant.saturating_elapsed().as_secs_f64());
                            Err(txn::Error::from_mvcc(mvcc::ErrorInner::KeyIsLocked(
                                lock.clone().into_lock_info(key.to_raw()?),
                            )))
                        } else {
                            Ok(())
                        }
                    },
                )?;
                CHECK_MEM_LOCK_DURATION_HISTOGRAM_VEC
                    .get(CMD)
                    .unlocked
                    .observe(begin_instant.saturating_elapsed().as_secs_f64());

                let snap_ctx = SnapContext {
                    pb_ctx: &ctx,
                    ..Default::default()
                };

                let snapshot =
                    Self::with_tls_engine(|engine| Self::snapshot(engine, snap_ctx)).await?;
                {
                    let begin_instant = Instant::now_coarse();
                    let mut statistics = Statistics::default();
                    let perf_statistics = PerfStatisticsInstant::new();
                    let buckets = snapshot.ext().get_buckets();
                    let mut reader = MvccReader::new(
                        snapshot,
                        Some(ScanMode::Forward),
                        !ctx.get_not_fill_cache(),
                    );
                    let result = reader
                        .scan_locks(
                            start_key.as_ref(),
                            end_key.as_ref(),
                            |lock| lock.ts <= max_ts,
                            limit,
                        )
                        .map_err(txn::Error::from);
                    statistics.add(&reader.statistics);
                    let (kv_pairs, _) = result?;
                    let mut locks = Vec::with_capacity(kv_pairs.len());
                    for (key, lock) in kv_pairs {
                        let lock_info =
                            lock.into_lock_info(key.into_raw().map_err(txn::Error::from)?);
                        locks.push(lock_info);
                    }

                    let delta = perf_statistics.delta();
                    metrics::tls_collect_scan_details(CMD, &statistics);
                    metrics::tls_collect_read_flow(
                        ctx.get_region_id(),
                        start_key.as_ref().map(|key| key.as_encoded().as_slice()),
                        end_key.as_ref().map(|key| key.as_encoded().as_slice()),
                        &statistics,
                        buckets.as_ref(),
                    );
                    metrics::tls_collect_perf_stats(CMD, &delta);
                    SCHED_PROCESSING_READ_HISTOGRAM_STATIC
                        .get(CMD)
                        .observe(begin_instant.saturating_elapsed_secs());
                    SCHED_HISTOGRAM_VEC_STATIC
                        .get(CMD)
                        .observe(command_duration.saturating_elapsed_secs());

                    Ok(locks)
                }
            }
            .in_resource_metering_tag(resource_tag),
            priority,
            thread_rng().next_u64(),
        );
        async move {
            res.map_err(|_| Error::from(ErrorInner::SchedTooBusy))
                .await?
        }
    }

    // The entry point of the storage scheduler. Not only transaction commands need to access keys serially.
    pub fn sched_txn_command<T: StorageCallbackType>(
        &self,
        cmd: TypedCommand<T>,
        callback: Callback<T>,
    ) -> Result<()> {
        use crate::storage::txn::commands::{
            AcquirePessimisticLock, Prewrite, PrewritePessimistic,
        };

        let cmd: Command = cmd.into();

        match &cmd {
            Command::Prewrite(Prewrite { mutations, .. }) => {
                let keys = mutations.iter().map(|m| m.key().as_encoded());
                Self::check_api_version(
                    self.api_version,
                    cmd.ctx().api_version,
                    CommandKind::prewrite,
                    keys.clone(),
                )?;
                check_key_size!(keys, self.max_key_size, callback);
            }
            Command::PrewritePessimistic(PrewritePessimistic { mutations, .. }) => {
                let keys = mutations.iter().map(|(m, _)| m.key().as_encoded());
                Self::check_api_version(
                    self.api_version,
                    cmd.ctx().api_version,
                    CommandKind::prewrite,
                    keys.clone(),
                )?;
                check_key_size!(keys, self.max_key_size, callback);
            }
            Command::AcquirePessimisticLock(AcquirePessimisticLock { keys, .. }) => {
                let keys = keys.iter().map(|k| k.0.as_encoded());
                Self::check_api_version(
                    self.api_version,
                    cmd.ctx().api_version,
                    CommandKind::prewrite,
                    keys.clone(),
                )?;
                check_key_size!(keys, self.max_key_size, callback);
            }
            _ => {}
        }

        fail_point!("storage_drop_message", |_| Ok(()));
        cmd.incr_cmd_metric();
        self.sched.run_cmd(cmd, T::callback(callback));

        Ok(())
    }

    /// Delete all keys in the range [`start_key`, `end_key`).
    ///
    /// All keys in the range will be deleted permanently regardless of their timestamps.
    /// This means that deleted keys will not be retrievable by specifying an older timestamp.
    /// If `notify_only` is set, the data will not be immediately deleted, but the operation will
    /// still be replicated via Raft. This is used to notify that the data will be deleted by
    /// [`unsafe_destroy_range`](crate::server::gc_worker::GcTask::UnsafeDestroyRange) soon.
    pub fn delete_range(
        &self,
        ctx: Context,
        start_key: Key,
        end_key: Key,
        notify_only: bool,
        callback: Callback<()>,
    ) -> Result<()> {
        Self::check_api_version_ranges(
            self.api_version,
            ctx.api_version,
            CommandKind::delete_range,
            [(Some(start_key.as_encoded()), Some(end_key.as_encoded()))],
        )?;

        let mut modifies = Vec::with_capacity(DATA_CFS.len());
        for cf in DATA_CFS {
            modifies.push(Modify::DeleteRange(
                cf,
                start_key.clone(),
                end_key.clone(),
                notify_only,
            ));
        }

        let mut batch = WriteData::from_modifies(modifies);
        batch.set_allowed_on_disk_almost_full();
        self.engine.async_write(
            &ctx,
            batch,
            Box::new(|res| callback(res.map_err(Error::from))),
        )?;
        KV_COMMAND_COUNTER_VEC_STATIC.delete_range.inc();
        Ok(())
    }

    /// Get the value of a raw key.
    pub fn raw_get(
        &self,
        ctx: Context,
        cf: String,
        key: Vec<u8>,
    ) -> impl Future<Output = Result<Option<Vec<u8>>>> {
        const CMD: CommandKind = CommandKind::raw_get;
        let priority = ctx.get_priority();
        let priority_tag = get_priority_tag(priority);
        let resource_tag = self
            .resource_tag_factory
            .new_tag_with_key_ranges(&ctx, vec![(key.clone(), key.clone())]);
        let api_version = self.api_version;

        let res = self.read_pool.spawn_handle(
            async move {
                KV_COMMAND_COUNTER_VEC_STATIC.get(CMD).inc();
                SCHED_COMMANDS_PRI_COUNTER_VEC_STATIC
                    .get(priority_tag)
                    .inc();

                Self::check_api_version(api_version, ctx.api_version, CMD, [&key])?;

                let key: Key = match_template_api_version!(
                    API,
                    match api_version {
                        ApiVersion::API => API::encode_raw_key_owned(key, None),
                    }
                );

                tls_collect_query(
                    ctx.get_region_id(),
                    ctx.get_peer(),
                    key.as_encoded(),
                    key.as_encoded(),
                    false,
                    QueryKind::Get,
                );

                let command_duration = tikv_util::time::Instant::now_coarse();
                let snap_ctx = SnapContext {
                    pb_ctx: &ctx,
                    ..Default::default()
                };
                let snapshot =
                    Self::with_tls_engine(|engine| Self::snapshot(engine, snap_ctx)).await?;
                let buckets = snapshot.ext().get_buckets();
                let store = RawStore::new(snapshot, api_version);
                let cf = Self::rawkv_cf(&cf, api_version)?;
                {
                    let begin_instant = Instant::now_coarse();
                    let mut stats = Statistics::default();
                    let r = store
                        .raw_get_key_value(cf, &key, &mut stats)
                        .map_err(Error::from);
                    KV_COMMAND_KEYREAD_HISTOGRAM_STATIC.get(CMD).observe(1_f64);
                    tls_collect_read_flow(
                        ctx.get_region_id(),
                        Some(key.as_encoded()),
                        Some(key.as_encoded()),
                        &stats,
                        buckets.as_ref(),
                    );
                    SCHED_PROCESSING_READ_HISTOGRAM_STATIC
                        .get(CMD)
                        .observe(begin_instant.saturating_elapsed_secs());
                    SCHED_HISTOGRAM_VEC_STATIC
                        .get(CMD)
                        .observe(command_duration.saturating_elapsed_secs());
                    r
                }
            }
            .in_resource_metering_tag(resource_tag),
            priority,
            thread_rng().next_u64(),
        );

        async move {
            res.map_err(|_| Error::from(ErrorInner::SchedTooBusy))
                .await?
        }
    }

    /// Get the values of a set of raw keys, return a list of `Result`s.
    pub fn raw_batch_get_command<P: 'static + ResponseBatchConsumer<Option<Vec<u8>>>>(
        &self,
        gets: Vec<RawGetRequest>,
        ids: Vec<u64>,
        consumer: P,
    ) -> impl Future<Output = Result<()>> {
        const CMD: CommandKind = CommandKind::raw_batch_get_command;
        // all requests in a batch have the same region, epoch, term, replica_read
        let priority = gets[0].get_context().get_priority();
        let priority_tag = get_priority_tag(priority);
        let api_version = self.api_version;

        // The resource tags of these batched requests are not the same, and it is quite expensive
        // to distinguish them, so we can find random one of them as a representative.
        let rand_index = rand::thread_rng().gen_range(0, gets.len());
        let rand_ctx = gets[rand_index].get_context();
        let rand_key = gets[rand_index].get_key().to_vec();
        let resource_tag = self
            .resource_tag_factory
            .new_tag_with_key_ranges(rand_ctx, vec![(rand_key.clone(), rand_key)]);

        let res = self.read_pool.spawn_handle(
            async move {
                KV_COMMAND_COUNTER_VEC_STATIC.get(CMD).inc();
                SCHED_COMMANDS_PRI_COUNTER_VEC_STATIC
                    .get(priority_tag)
                    .inc();
                KV_COMMAND_KEYREAD_HISTOGRAM_STATIC
                    .get(CMD)
                    .observe(gets.len() as f64);

                for get in &gets {
                    Self::check_api_version(
                        api_version,
                        get.get_context().api_version,
                        CMD,
                        [get.get_key()],
                    )
                    .map_err(Error::from)?;
                }

                let command_duration = tikv_util::time::Instant::now_coarse();
                let read_id = Some(ThreadReadId::new());
                let mut snaps = vec![];
                for (req, id) in gets.into_iter().zip(ids) {
                    let snap_ctx = SnapContext {
                        pb_ctx: req.get_context(),
                        read_id: read_id.clone(),
                        ..Default::default()
                    };
                    let snap = Self::with_tls_engine(|engine| Self::snapshot(engine, snap_ctx));
                    snaps.push((id, req, snap));
                }
                Self::with_tls_engine(|engine| engine.release_snapshot());
                let begin_instant = Instant::now_coarse();
                for (id, mut req, snap) in snaps {
                    let ctx = req.take_context();
                    let cf = req.take_cf();
                    let key: Key = match_template_api_version!(
                        API,
                        match api_version {
                            ApiVersion::API => API::encode_raw_key_owned(req.take_key(), None),
                        }
                    );
                    tls_collect_query(
                        ctx.get_region_id(),
                        ctx.get_peer(),
                        key.as_encoded(),
                        key.as_encoded(),
                        false,
                        QueryKind::Get,
                    );

                    match snap.await {
                        Ok(snapshot) => {
                            let mut stats = Statistics::default();
                            let buckets = snapshot.ext().get_buckets();
                            let store = RawStore::new(snapshot, api_version);
                            match Self::rawkv_cf(&cf, api_version) {
                                Ok(cf) => {
                                    consumer.consume(
                                        id,
                                        store
                                            .raw_get_key_value(cf, &key, &mut stats)
                                            .map_err(Error::from),
                                        begin_instant,
                                    );
                                    tls_collect_read_flow(
                                        ctx.get_region_id(),
                                        Some(key.as_encoded()),
                                        Some(key.as_encoded()),
                                        &stats,
                                        buckets.as_ref(),
                                    );
                                }
                                Err(e) => {
                                    consumer.consume(id, Err(e), begin_instant);
                                }
                            }
                        }
                        Err(e) => {
                            consumer.consume(id, Err(e), begin_instant);
                        }
                    }
                }

                SCHED_PROCESSING_READ_HISTOGRAM_STATIC
                    .get(CMD)
                    .observe(begin_instant.saturating_elapsed_secs());
                SCHED_HISTOGRAM_VEC_STATIC
                    .get(CMD)
                    .observe(command_duration.saturating_elapsed_secs());
                Ok(())
            }
            .in_resource_metering_tag(resource_tag),
            priority,
            thread_rng().next_u64(),
        );
        async move {
            res.map_err(|_| Error::from(ErrorInner::SchedTooBusy))
                .await?
        }
    }

    /// Get the values of some raw keys in a batch.
    pub fn raw_batch_get(
        &self,
        ctx: Context,
        cf: String,
        keys: Vec<Vec<u8>>,
    ) -> impl Future<Output = Result<Vec<Result<KvPair>>>> {
        const CMD: CommandKind = CommandKind::raw_batch_get;
        let priority = ctx.get_priority();
        let priority_tag = get_priority_tag(priority);
        let key_ranges = keys.iter().map(|k| (k.clone(), k.clone())).collect();
        let resource_tag = self
            .resource_tag_factory
            .new_tag_with_key_ranges(&ctx, key_ranges);
        let api_version = self.api_version;

        let res = self.read_pool.spawn_handle(
            async move {
                let mut key_ranges = vec![];
                KV_COMMAND_COUNTER_VEC_STATIC.get(CMD).inc();
                SCHED_COMMANDS_PRI_COUNTER_VEC_STATIC
                    .get(priority_tag)
                    .inc();

                Self::check_api_version(api_version, ctx.api_version, CMD, &keys)?;

                let command_duration = tikv_util::time::Instant::now_coarse();
                let snap_ctx = SnapContext {
                    pb_ctx: &ctx,
                    ..Default::default()
                };
                let snapshot =
                    Self::with_tls_engine(|engine| Self::snapshot(engine, snap_ctx)).await?;
                let buckets = snapshot.ext().get_buckets();
                let store = RawStore::new(snapshot, api_version);
                {
                    let begin_instant = Instant::now_coarse();

                    let cf = Self::rawkv_cf(&cf, api_version)?;
                    // no scan_count for this kind of op.
                    let mut stats = Statistics::default();
                    let result: Vec<Result<KvPair>> = match_template_api_version!(
                        API,
                        match api_version {
                            ApiVersion::API => {
                                keys.into_iter()
                                    .map(|k| API::encode_raw_key_owned(k, None))
                                    .map(|k| {
                                        let mut s = Statistics::default();
                                        let v = store
                                            .raw_get_key_value(cf, &k, &mut s)
                                            .map_err(Error::from);
                                        tls_collect_read_flow(
                                            ctx.get_region_id(),
                                            Some(k.as_encoded()),
                                            Some(k.as_encoded()),
                                            &s,
                                            buckets.as_ref(),
                                        );
                                        stats.add(&s);
                                        key_ranges.push(build_key_range(
                                            k.as_encoded(),
                                            k.as_encoded(),
                                            false,
                                        ));
                                        (k, v)
                                    })
                                    .filter(|&(_, ref v)| {
                                        !(v.is_ok() && v.as_ref().unwrap().is_none())
                                    })
                                    .map(|(k, v)| match v {
                                        Ok(v) => {
                                            let (user_key, _) =
                                                API::decode_raw_key_owned(k, false).unwrap();
                                            Ok((user_key, v.unwrap()))
                                        }
                                        Err(v) => Err(v),
                                    })
                                    .collect()
                            }
                        }
                    );

                    tls_collect_query_batch(
                        ctx.get_region_id(),
                        ctx.get_peer(),
                        key_ranges,
                        QueryKind::Get,
                    );
                    KV_COMMAND_KEYREAD_HISTOGRAM_STATIC
                        .get(CMD)
                        .observe(stats.data.flow_stats.read_keys as f64);
                    SCHED_PROCESSING_READ_HISTOGRAM_STATIC
                        .get(CMD)
                        .observe(begin_instant.saturating_elapsed_secs());
                    SCHED_HISTOGRAM_VEC_STATIC
                        .get(CMD)
                        .observe(command_duration.saturating_elapsed_secs());
                    Ok(result)
                }
            }
            .in_resource_metering_tag(resource_tag),
            priority,
            thread_rng().next_u64(),
        );

        async move {
            res.map_err(|_| Error::from(ErrorInner::SchedTooBusy))
                .await?
        }
    }

    /// Write a raw key to the storage.
    pub fn raw_put(
        &self,
        ctx: Context,
        cf: String,
        key: Vec<u8>,
        value: Vec<u8>,
        ttl: u64,
        callback: Callback<()>,
    ) -> Result<()> {
        const CMD: CommandKind = CommandKind::raw_put;
        let api_version = self.api_version;

        Self::check_api_version(api_version, ctx.api_version, CMD, [&key])?;

        check_key_size!(Some(&key).into_iter(), self.max_key_size, callback);

        let m = match_template_api_version!(
            API,
            match self.api_version {
                ApiVersion::API => {
                    if !API::IS_TTL_ENABLED && ttl != 0 {
                        return Err(Error::from(ErrorInner::TTLNotEnabled));
                    }

                    let raw_value = RawValue {
                        user_value: value,
                        expire_ts: ttl_to_expire_ts(ttl),
                        is_delete: false,
                    };
                    Modify::Put(
                        Self::rawkv_cf(&cf, self.api_version)?,
                        API::encode_raw_key_owned(key, None),
                        API::encode_raw_value_owned(raw_value),
                    )
                }
            }
        );

        let mut batch = WriteData::from_modifies(vec![m]);
        batch.set_allowed_on_disk_almost_full();

        self.engine.async_write(
            &ctx,
            batch,
            Box::new(|res| callback(res.map_err(Error::from))),
        )?;
        KV_COMMAND_COUNTER_VEC_STATIC.raw_put.inc();
        Ok(())
    }

    fn raw_batch_put_requests_to_modifies(
        api_version: ApiVersion,
        cf: CfName,
        pairs: Vec<KvPair>,
        ttls: Vec<u64>,
    ) -> Result<Vec<Modify>> {
        let modifies = match_template_api_version!(
            API,
            match api_version {
                ApiVersion::API => {
                    if !API::IS_TTL_ENABLED {
                        if ttls.iter().any(|&x| x != 0) {
                            return Err(Error::from(ErrorInner::TTLNotEnabled));
                        }
                    } else if ttls.len() != pairs.len() {
                        return Err(Error::from(ErrorInner::TTLsLenNotEqualsToPairs));
                    }

                    pairs
                        .into_iter()
                        .zip(ttls)
                        .map(|((k, v), ttl)| {
                            let raw_value = RawValue {
                                user_value: v,
                                expire_ts: ttl_to_expire_ts(ttl),
                                is_delete: false,
                            };
                            Modify::Put(
                                cf,
                                API::encode_raw_key_owned(k, None),
                                API::encode_raw_value_owned(raw_value),
                            )
                        })
                        .collect()
                }
            }
        );
        Ok(modifies)
    }

    /// Write some keys to the storage in a batch.
    pub fn raw_batch_put(
        &self,
        ctx: Context,
        cf: String,
        pairs: Vec<KvPair>,
        ttls: Vec<u64>,
        callback: Callback<()>,
    ) -> Result<()> {
        Self::check_api_version(
            self.api_version,
            ctx.api_version,
            CommandKind::raw_batch_put,
            pairs.iter().map(|(ref k, _)| k),
        )?;

        let cf = Self::rawkv_cf(&cf, self.api_version)?;

        check_key_size!(
            pairs.iter().map(|(ref k, _)| k),
            self.max_key_size,
            callback
        );

        let modifies = Self::raw_batch_put_requests_to_modifies(self.api_version, cf, pairs, ttls)?;
        let mut batch = WriteData::from_modifies(modifies);
        batch.set_allowed_on_disk_almost_full();

        self.engine.async_write(
            &ctx,
            batch,
            Box::new(|res| callback(res.map_err(Error::from))),
        )?;
        KV_COMMAND_COUNTER_VEC_STATIC.raw_batch_put.inc();
        Ok(())
    }

    /// Delete a raw key from the storage.
    /// In API V2, data is "logical" deleted, to enable CDC of delete operations.
    pub fn raw_delete(
        &self,
        ctx: Context,
        cf: String,
        key: Vec<u8>,
        callback: Callback<()>,
    ) -> Result<()> {
        Self::check_api_version(
            self.api_version,
            ctx.api_version,
            CommandKind::raw_delete,
            [&key],
        )?;

        check_key_size!(Some(&key).into_iter(), self.max_key_size, callback);

        let m = match self.api_version {
            ApiVersion::V2 => {
                let raw_value = RawValue {
                    user_value: vec![],
                    expire_ts: None,
                    is_delete: true,
                };
                Modify::Put(
                    Self::rawkv_cf(&cf, self.api_version)?,
                    APIV2::encode_raw_key_owned(key, None),
                    APIV2::encode_raw_value_owned(raw_value),
                )
            }
            _ => Modify::Delete(
                Self::rawkv_cf(&cf, self.api_version)?,
                Key::from_encoded(key),
            ),
        };
        let mut batch = WriteData::from_modifies(vec![m]);
        batch.set_allowed_on_disk_almost_full();

        self.engine.async_write(
            &ctx,
            batch,
            Box::new(|res| callback(res.map_err(Error::from))),
        )?;
        KV_COMMAND_COUNTER_VEC_STATIC.raw_delete.inc();
        Ok(())
    }

    /// Delete all raw keys in [`start_key`, `end_key`).
    /// Note that in API V2, data is still "physical" deleted, as "logical" delete for a range will be quite expensive.
    /// Notification of range delete operations will be through a special channel (unimplemented yet).
    pub fn raw_delete_range(
        &self,
        ctx: Context,
        cf: String,
        start_key: Vec<u8>,
        end_key: Vec<u8>,
        callback: Callback<()>,
    ) -> Result<()> {
        check_key_size!([&start_key, &end_key], self.max_key_size, callback);
        Self::check_api_version_ranges(
            self.api_version,
            ctx.api_version,
            CommandKind::raw_delete_range,
            [(Some(&start_key), Some(&end_key))],
        )?;

        let cf = Self::rawkv_cf(&cf, self.api_version)?;
        let (start_key, end_key) = match_template_api_version!(
            API,
            match self.api_version {
                ApiVersion::API => {
                    (
                        API::encode_raw_key_owned(start_key, None),
                        API::encode_raw_key_owned(end_key, None),
                    )
                }
            }
        );

        let mut batch =
            WriteData::from_modifies(vec![Modify::DeleteRange(cf, start_key, end_key, false)]);
        batch.set_allowed_on_disk_almost_full();

        // TODO: special notification channel for API V2.

        self.engine.async_write(
            &ctx,
            batch,
            Box::new(|res| callback(res.map_err(Error::from))),
        )?;
        KV_COMMAND_COUNTER_VEC_STATIC.raw_delete_range.inc();
        Ok(())
    }

    fn raw_batch_delete_requests_to_modifies(
        api_version: ApiVersion,
        cf: CfName,
        keys: Vec<Vec<u8>>,
    ) -> Vec<Modify> {
        keys.into_iter()
            .map(|k| match api_version {
                ApiVersion::V1 => Modify::Delete(cf, APIV1::encode_raw_key_owned(k, None)),
                ApiVersion::V1ttl => Modify::Delete(cf, APIV1TTL::encode_raw_key_owned(k, None)),
                ApiVersion::V2 => {
                    let raw_value = RawValue {
                        user_value: vec![],
                        expire_ts: None,
                        is_delete: true,
                    };
                    Modify::Put(
                        cf,
                        APIV2::encode_raw_key_owned(k, None),
                        APIV2::encode_raw_value_owned(raw_value),
                    )
                }
            })
            .collect::<Vec<_>>()
    }

    /// Delete some raw keys in a batch.
    /// In API V2, data is "logical" deleted, to enable CDC of delete operations.
    pub fn raw_batch_delete(
        &self,
        ctx: Context,
        cf: String,
        keys: Vec<Vec<u8>>,
        callback: Callback<()>,
    ) -> Result<()> {
        Self::check_api_version(
            self.api_version,
            ctx.api_version,
            CommandKind::raw_batch_delete,
            &keys,
        )?;

        let cf = Self::rawkv_cf(&cf, self.api_version)?;
        check_key_size!(keys.iter(), self.max_key_size, callback);

        let modifies = Self::raw_batch_delete_requests_to_modifies(self.api_version, cf, keys);
        let mut batch = WriteData::from_modifies(modifies);
        batch.set_allowed_on_disk_almost_full();

        self.engine.async_write(
            &ctx,
            batch,
            Box::new(|res| callback(res.map_err(Error::from))),
        )?;
        KV_COMMAND_COUNTER_VEC_STATIC.raw_batch_delete.inc();
        Ok(())
    }

    /// Scan raw keys in a range.
    ///
    /// If `reverse_scan` is false, the range is [`start_key`, `end_key`); otherwise, the range is
    /// [`end_key`, `start_key`) and it scans from `start_key` and goes backwards. If `end_key` is `None`, it
    /// means unbounded.
    ///
    /// This function scans at most `limit` keys.
    ///
    /// If `key_only` is true, the value
    /// corresponding to the key will not be read out. Only scanned keys will be returned.
    pub fn raw_scan(
        &self,
        ctx: Context,
        cf: String,
        start_key: Vec<u8>,
        end_key: Option<Vec<u8>>,
        limit: usize,
        key_only: bool,
        reverse_scan: bool,
    ) -> impl Future<Output = Result<Vec<Result<KvPair>>>> {
        const CMD: CommandKind = CommandKind::raw_scan;
        let priority = ctx.get_priority();
        let priority_tag = get_priority_tag(priority);
        let resource_tag = self.resource_tag_factory.new_tag(&ctx);
        let api_version = self.api_version;

        let res = self.read_pool.spawn_handle(
            async move {
                match_template_api_version!(
                    API,
                    match api_version {
                        ApiVersion::API => {
                            KV_COMMAND_COUNTER_VEC_STATIC.get(CMD).inc();
                            SCHED_COMMANDS_PRI_COUNTER_VEC_STATIC
                                .get(priority_tag)
                                .inc();

                            Self::check_api_version_ranges(
                                api_version,
                                ctx.api_version,
                                CMD,
                                [(Some(&start_key), end_key.as_ref())],
                            )?;

                            let start_key = API::encode_raw_key_owned(start_key, None);
                            let end_key = end_key.map(|k| API::encode_raw_key_owned(k, None));

                            tls_collect_query(
                                ctx.get_region_id(),
                                ctx.get_peer(),
                                start_key.as_encoded(),
                                end_key.as_ref().map(|k| k.as_encoded()).unwrap_or(&vec![]),
                                reverse_scan,
                                QueryKind::Scan,
                            );

                            let command_duration = tikv_util::time::Instant::now_coarse();
                            let snap_ctx = SnapContext {
                                pb_ctx: &ctx,
                                ..Default::default()
                            };
                            let snapshot =
                                Self::with_tls_engine(|engine| Self::snapshot(engine, snap_ctx))
                                    .await?;
                            let buckets = snapshot.ext().get_buckets();
                            let cf = Self::rawkv_cf(&cf, api_version)?;
                            {
                                let store = RawStore::new(snapshot, api_version);
                                let begin_instant = Instant::now_coarse();
                                let mut statistics = Statistics::default();

                                let result = if reverse_scan {
                                    store
                                        .reverse_raw_scan(
                                            cf,
                                            &start_key,
                                            end_key.as_ref(),
                                            limit,
                                            &mut statistics,
                                            key_only,
                                        )
                                        .await
                                } else {
                                    store
                                        .forward_raw_scan(
                                            cf,
                                            &start_key,
                                            end_key.as_ref(),
                                            limit,
                                            &mut statistics,
                                            key_only,
                                        )
                                        .await
                                }
                                .map(|pairs| {
                                    pairs
                                        .into_iter()
                                        .map(|pair| {
                                            pair.map(|(k, v)| {
                                                let (user_key, _) = API::decode_raw_key_owned(
                                                    Key::from_encoded(k),
                                                    true,
                                                )
                                                .unwrap();
                                                (user_key, v)
                                            })
                                            .map_err(Error::from)
                                        })
                                        .collect()
                                })
                                .map_err(Error::from);

                                metrics::tls_collect_read_flow(
                                    ctx.get_region_id(),
                                    Some(start_key.as_encoded()),
                                    end_key.as_ref().map(|k| k.as_encoded().as_slice()),
                                    &statistics,
                                    buckets.as_ref(),
                                );
                                KV_COMMAND_KEYREAD_HISTOGRAM_STATIC
                                    .get(CMD)
                                    .observe(statistics.data.flow_stats.read_keys as f64);
                                metrics::tls_collect_scan_details(CMD, &statistics);
                                SCHED_PROCESSING_READ_HISTOGRAM_STATIC
                                    .get(CMD)
                                    .observe(begin_instant.saturating_elapsed_secs());
                                SCHED_HISTOGRAM_VEC_STATIC
                                    .get(CMD)
                                    .observe(command_duration.saturating_elapsed_secs());

                                result
                            }
                        }
                    }
                )
            }
            .in_resource_metering_tag(resource_tag),
            priority,
            thread_rng().next_u64(),
        );

        async move {
            res.map_err(|_| Error::from(ErrorInner::SchedTooBusy))
                .await?
        }
    }

    /// Scan raw keys in multiple ranges in a batch.
    pub fn raw_batch_scan(
        &self,
        ctx: Context,
        cf: String,
        mut ranges: Vec<KeyRange>,
        each_limit: usize,
        key_only: bool,
        reverse_scan: bool,
    ) -> impl Future<Output = Result<Vec<Result<KvPair>>>> {
        const CMD: CommandKind = CommandKind::raw_batch_scan;
        let priority = ctx.get_priority();
        let priority_tag = get_priority_tag(priority);
        let key_ranges = ranges
            .iter()
            .map(|key_range| (key_range.start_key.clone(), key_range.end_key.clone()))
            .collect();
        let resource_tag = self
            .resource_tag_factory
            .new_tag_with_key_ranges(&ctx, key_ranges);
        let api_version = self.api_version;

        let res = self.read_pool.spawn_handle(
            async move {
                KV_COMMAND_COUNTER_VEC_STATIC.get(CMD).inc();
                SCHED_COMMANDS_PRI_COUNTER_VEC_STATIC
                    .get(priority_tag)
                    .inc();

                Self::check_api_version_ranges(
                    api_version,
                    ctx.api_version,
                    CMD,
                    ranges
                        .iter()
                        .map(|range| (Some(range.get_start_key()), Some(range.get_end_key()))),
                )?;

                let command_duration = tikv_util::time::Instant::now_coarse();
                let snap_ctx = SnapContext {
                    pb_ctx: &ctx,
                    ..Default::default()
                };
                let snapshot =
                    Self::with_tls_engine(|engine| Self::snapshot(engine, snap_ctx)).await?;
                let buckets = snapshot.ext().get_buckets();
                let cf = Self::rawkv_cf(&cf, api_version)?;
                {
                    let store = RawStore::new(snapshot, api_version);
                    let begin_instant = Instant::now();
                    let mut statistics = Statistics::default();
                    if !Self::check_key_ranges(&ranges, reverse_scan) {
                        return Err(box_err!("Invalid KeyRanges"));
                    };
                    let mut result: Vec<Result<KvPair>> = Vec::new();
                    let mut key_ranges = vec![];
                    let ranges_len = ranges.len();

                    match_template_api_version!(
                        API,
                        match api_version {
                            ApiVersion::API => {
                                for i in 0..ranges_len {
                                    let start_key =
                                        API::encode_raw_key_owned(ranges[i].take_start_key(), None);
                                    let end_key = ranges[i].take_end_key();
                                    let end_key = if end_key.is_empty() {
                                        if i + 1 == ranges_len {
                                            None
                                        } else {
                                            Some(API::encode_raw_key(
                                                ranges[i + 1].get_start_key(),
                                                None,
                                            ))
                                        }
                                    } else {
                                        Some(API::encode_raw_key_owned(end_key, None))
                                    };
                                    let mut stats = Statistics::default();
                                    let pairs: Vec<Result<KvPair>> = if reverse_scan {
                                        store
                                            .reverse_raw_scan(
                                                cf,
                                                &start_key,
                                                end_key.as_ref(),
                                                each_limit,
                                                &mut stats,
                                                key_only,
                                            )
                                            .await
                                    } else {
                                        store
                                            .forward_raw_scan(
                                                cf,
                                                &start_key,
                                                end_key.as_ref(),
                                                each_limit,
                                                &mut stats,
                                                key_only,
                                            )
                                            .await
                                    }
                                    .map(|pairs| {
                                        pairs
                                            .into_iter()
                                            .map(|pair| {
                                                pair.map(|(k, v)| {
                                                    let (user_key, _) = API::decode_raw_key_owned(
                                                        Key::from_encoded(k),
                                                        true,
                                                    )
                                                    .unwrap();
                                                    (user_key, v)
                                                })
                                                .map_err(Error::from)
                                            })
                                            .collect()
                                    })
                                    .map_err(Error::from)?;

                                    key_ranges.push(build_key_range(
                                        start_key.as_encoded(),
                                        end_key.as_ref().map(|k| k.as_encoded()).unwrap_or(&vec![]),
                                        reverse_scan,
                                    ));
                                    metrics::tls_collect_read_flow(
                                        ctx.get_region_id(),
                                        Some(start_key.as_encoded()),
                                        end_key.as_ref().map(|k| k.as_encoded().as_slice()),
                                        &stats,
                                        buckets.as_ref(),
                                    );
                                    statistics.add(&stats);
                                    result.extend(
                                        pairs.into_iter().map(|res| res.map_err(Error::from)),
                                    );
                                }
                            }
                        }
                    );

                    tls_collect_query_batch(
                        ctx.get_region_id(),
                        ctx.get_peer(),
                        key_ranges,
                        QueryKind::Scan,
                    );
                    KV_COMMAND_KEYREAD_HISTOGRAM_STATIC
                        .get(CMD)
                        .observe(statistics.data.flow_stats.read_keys as f64);
                    metrics::tls_collect_scan_details(CMD, &statistics);
                    SCHED_PROCESSING_READ_HISTOGRAM_STATIC
                        .get(CMD)
                        .observe(begin_instant.saturating_elapsed_secs());
                    SCHED_HISTOGRAM_VEC_STATIC
                        .get(CMD)
                        .observe(command_duration.saturating_elapsed_secs());
                    Ok(result)
                }
            }
            .in_resource_metering_tag(resource_tag),
            priority,
            thread_rng().next_u64(),
        );

        async move {
            res.map_err(|_| Error::from(ErrorInner::SchedTooBusy))
                .await?
        }
    }

    /// Get the value of a raw key.
    pub fn raw_get_key_ttl(
        &self,
        ctx: Context,
        cf: String,
        key: Vec<u8>,
    ) -> impl Future<Output = Result<Option<u64>>> {
        const CMD: CommandKind = CommandKind::raw_get_key_ttl;
        let priority = ctx.get_priority();
        let priority_tag = get_priority_tag(priority);
        let resource_tag = self
            .resource_tag_factory
            .new_tag_with_key_ranges(&ctx, vec![(key.clone(), key.clone())]);
        let api_version = self.api_version;

        let res = self.read_pool.spawn_handle(
            async move {
                KV_COMMAND_COUNTER_VEC_STATIC.get(CMD).inc();
                SCHED_COMMANDS_PRI_COUNTER_VEC_STATIC
                    .get(priority_tag)
                    .inc();

                Self::check_api_version(api_version, ctx.api_version, CMD, [&key])?;

                let key: Key = match_template_api_version!(
                    API,
                    match api_version {
                        ApiVersion::API => API::encode_raw_key_owned(key, None),
                    }
                );

                tls_collect_query(
                    ctx.get_region_id(),
                    ctx.get_peer(),
                    key.as_encoded(),
                    key.as_encoded(),
                    false,
                    QueryKind::Get,
                );

                let command_duration = tikv_util::time::Instant::now_coarse();
                let snap_ctx = SnapContext {
                    pb_ctx: &ctx,
                    ..Default::default()
                };
                let snapshot =
                    Self::with_tls_engine(|engine| Self::snapshot(engine, snap_ctx)).await?;
                let buckets = snapshot.ext().get_buckets();
                let store = RawStore::new(snapshot, api_version);
                let cf = Self::rawkv_cf(&cf, api_version)?;
                {
                    let begin_instant = Instant::now_coarse();
                    let mut stats = Statistics::default();
                    let r = store
                        .raw_get_key_ttl(cf, &key, &mut stats)
                        .map_err(Error::from);
                    KV_COMMAND_KEYREAD_HISTOGRAM_STATIC.get(CMD).observe(1_f64);
                    tls_collect_read_flow(
                        ctx.get_region_id(),
                        Some(key.as_encoded()),
                        Some(key.as_encoded()),
                        &stats,
                        buckets.as_ref(),
                    );
                    SCHED_PROCESSING_READ_HISTOGRAM_STATIC
                        .get(CMD)
                        .observe(begin_instant.saturating_elapsed_secs());
                    SCHED_HISTOGRAM_VEC_STATIC
                        .get(CMD)
                        .observe(command_duration.saturating_elapsed_secs());
                    r
                }
            }
            .in_resource_metering_tag(resource_tag),
            priority,
            thread_rng().next_u64(),
        );

        async move {
            res.map_err(|_| Error::from(ErrorInner::SchedTooBusy))
                .await?
        }
    }

    pub fn raw_compare_and_swap_atomic(
        &self,
        ctx: Context,
        cf: String,
        key: Vec<u8>,
        previous_value: Option<Vec<u8>>,
        value: Vec<u8>,
        ttl: u64,
        cb: Callback<(Option<Value>, bool)>,
    ) -> Result<()> {
        Self::check_api_version(
            self.api_version,
            ctx.api_version,
            CommandKind::raw_compare_and_swap,
            [&key],
        )?;
        let cf = Self::rawkv_cf(&cf, self.api_version)?;

        if self.api_version == ApiVersion::V1 && ttl != 0 {
            return Err(Error::from(ErrorInner::TTLNotEnabled));
        }
        let key: Key = match_template_api_version!(
            API,
            match self.api_version {
                ApiVersion::API => API::encode_raw_key_owned(key, None),
            }
        );

        let cmd =
            RawCompareAndSwap::new(cf, key, previous_value, value, ttl, self.api_version, ctx);
        self.sched_txn_command(cmd, cb)
    }

    pub fn raw_batch_put_atomic(
        &self,
        ctx: Context,
        cf: String,
        pairs: Vec<KvPair>,
        ttls: Vec<u64>,
        callback: Callback<()>,
    ) -> Result<()> {
        Self::check_api_version(
            self.api_version,
            ctx.api_version,
            CommandKind::raw_atomic_store,
            pairs.iter().map(|(ref k, _)| k),
        )?;

        let cf = Self::rawkv_cf(&cf, self.api_version)?;
        let modifies = Self::raw_batch_put_requests_to_modifies(self.api_version, cf, pairs, ttls)?;
        let cmd = RawAtomicStore::new(cf, modifies, self.api_version, ctx);
        self.sched_txn_command(cmd, callback)
    }

    pub fn raw_batch_delete_atomic(
        &self,
        ctx: Context,
        cf: String,
        keys: Vec<Vec<u8>>,
        callback: Callback<()>,
    ) -> Result<()> {
        Self::check_api_version(
            self.api_version,
            ctx.api_version,
            CommandKind::raw_atomic_store,
            &keys,
        )?;

        let cf = Self::rawkv_cf(&cf, self.api_version)?;
        let modifies = Self::raw_batch_delete_requests_to_modifies(self.api_version, cf, keys);
        let cmd = RawAtomicStore::new(cf, modifies, self.api_version, ctx);
        self.sched_txn_command(cmd, callback)
    }

    pub fn raw_checksum(
        &self,
        ctx: Context,
        algorithm: ChecksumAlgorithm,
        ranges: Vec<KeyRange>,
    ) -> impl Future<Output = Result<(u64, u64, u64)>> {
        const CMD: CommandKind = CommandKind::raw_checksum;
        let priority = ctx.get_priority();
        let priority_tag = get_priority_tag(priority);
        let key_ranges = ranges
            .iter()
            .map(|key_range| (key_range.start_key.clone(), key_range.end_key.clone()))
            .collect();
        let resource_tag = self
            .resource_tag_factory
            .new_tag_with_key_ranges(&ctx, key_ranges);
        let api_version = self.api_version;

        let res = self.read_pool.spawn_handle(
            async move {
                KV_COMMAND_COUNTER_VEC_STATIC.get(CMD).inc();
                SCHED_COMMANDS_PRI_COUNTER_VEC_STATIC
                    .get(priority_tag)
                    .inc();

                if algorithm != ChecksumAlgorithm::Crc64Xor {
                    return Err(box_err!("unknown checksum algorithm {:?}", algorithm));
                }

                Self::check_api_version_ranges(
                    api_version,
                    ctx.api_version,
                    CMD,
                    ranges
                        .iter()
                        .map(|range| (Some(range.get_start_key()), Some(range.get_end_key()))),
                )?;

                let command_duration = tikv_util::time::Instant::now_coarse();
                let snap_ctx = SnapContext {
                    pb_ctx: &ctx,
                    ..Default::default()
                };
                let snapshot =
                    Self::with_tls_engine(|engine| Self::snapshot(engine, snap_ctx)).await?;
                let buckets = snapshot.ext().get_buckets();
                let store = RawStore::new(snapshot, api_version);
                let cf = Self::rawkv_cf("", api_version)?;

                let begin_instant = tikv_util::time::Instant::now_coarse();
                let mut stats = Vec::with_capacity(ranges.len());
                let ret = store
                    .raw_checksum_ranges(cf, &ranges, &mut stats)
                    .await
                    .map_err(Error::from);
                stats.iter().zip(ranges.iter()).for_each(|(stats, range)| {
                    tls_collect_read_flow(
                        ctx.get_region_id(),
                        Some(range.get_start_key()),
                        Some(range.get_end_key()),
                        stats,
                        buckets.as_ref(),
                    );
                });
                SCHED_PROCESSING_READ_HISTOGRAM_STATIC
                    .get(CMD)
                    .observe(begin_instant.saturating_elapsed().as_secs_f64());
                SCHED_HISTOGRAM_VEC_STATIC
                    .get(CMD)
                    .observe(command_duration.saturating_elapsed().as_secs_f64());

                ret
            }
            .in_resource_metering_tag(resource_tag),
            priority,
            thread_rng().next_u64(),
        );

        async move {
            res.map_err(|_| Error::from(ErrorInner::SchedTooBusy))
                .await?
        }
    }
}

pub struct DynamicConfigs {
    pub pipelined_pessimistic_lock: Arc<AtomicBool>,
    pub in_memory_pessimistic_lock: Arc<AtomicBool>,
}

fn get_priority_tag(priority: CommandPri) -> CommandPriority {
    match priority {
        CommandPri::Low => CommandPriority::low,
        CommandPri::Normal => CommandPriority::normal,
        CommandPri::High => CommandPriority::high,
    }
}

fn prepare_snap_ctx<'a>(
    pb_ctx: &'a Context,
    keys: impl IntoIterator<Item = &'a Key> + Clone,
    start_ts: TimeStamp,
    bypass_locks: &'a TsSet,
    concurrency_manager: &ConcurrencyManager,
    cmd: CommandKind,
) -> Result<SnapContext<'a>> {
    // Update max_ts and check the in-memory lock table before getting the snapshot
    if !pb_ctx.get_stale_read() {
        concurrency_manager.update_max_ts(start_ts);
    }
    fail_point!("before-storage-check-memory-locks");
    let isolation_level = pb_ctx.get_isolation_level();
    if need_check_locks(isolation_level) {
        let begin_instant = Instant::now();
        for key in keys.clone() {
            concurrency_manager
                .read_key_check(key, |lock| {
                    // No need to check access_locks because they are committed which means they
                    // can't be in memory lock table.
                    Lock::check_ts_conflict(
                        Cow::Borrowed(lock),
                        key,
                        start_ts,
                        bypass_locks,
                        isolation_level,
                    )
                })
                .map_err(|e| {
                    CHECK_MEM_LOCK_DURATION_HISTOGRAM_VEC
                        .get(cmd)
                        .locked
                        .observe(begin_instant.saturating_elapsed().as_secs_f64());
                    txn::Error::from_mvcc(e)
                })?;
        }
        CHECK_MEM_LOCK_DURATION_HISTOGRAM_VEC
            .get(cmd)
            .unlocked
            .observe(begin_instant.saturating_elapsed().as_secs_f64());
    }

    let mut snap_ctx = SnapContext {
        pb_ctx,
        start_ts,
        ..Default::default()
    };
    if need_check_locks_in_replica_read(pb_ctx) {
        snap_ctx.key_ranges = keys
            .into_iter()
            .map(|k| point_key_range(k.clone()))
            .collect();
    }
    Ok(snap_ctx)
}

pub fn need_check_locks_in_replica_read(ctx: &Context) -> bool {
    ctx.get_replica_read() && ctx.get_isolation_level() == IsolationLevel::Si
}

// checks whether the current isolation level needs to check related locks.
pub fn need_check_locks(iso_level: IsolationLevel) -> bool {
    matches!(iso_level, IsolationLevel::Si | IsolationLevel::RcCheckTs)
}

pub fn point_key_range(key: Key) -> KeyRange {
    let mut end_key = key.as_encoded().to_vec();
    end_key.push(0);
    let end_key = Key::from_encoded(end_key);
    let mut key_range = KeyRange::default();
    key_range.set_start_key(key.into_encoded());
    key_range.set_end_key(end_key.into_encoded());
    key_range
}

/// A builder to build a temporary `Storage<E>`.
///
/// Only used for test purpose.
#[must_use]
pub struct TestStorageBuilder<E: Engine, L: LockManager> {
    engine: E,
    config: Config,
    pipelined_pessimistic_lock: Arc<AtomicBool>,
    in_memory_pessimistic_lock: Arc<AtomicBool>,
    lock_mgr: L,
    resource_tag_factory: ResourceTagFactory,
}

impl TestStorageBuilder<RocksEngine, DummyLockManager> {
    /// Build `Storage<RocksEngine>`.
    pub fn new(lock_mgr: DummyLockManager, api_version: ApiVersion) -> Self {
        let mut engine = TestEngineBuilder::new()
            .api_version(api_version)
            .build()
            .unwrap();

<<<<<<< HEAD
=======
        // register causal observer for RawKV API V2
>>>>>>> 1fabdb49
        if let ApiVersion::V2 = api_version {
            let causal_ts_provider = Arc::new(causal_ts::tests::TestProvider::default());
            let causal_ob = causal_ts::CausalObserver::new(causal_ts_provider);
            causal_ob.register_to(engine.mut_coprocessor());
        }

        Self::from_engine_and_lock_mgr(engine, lock_mgr, api_version)
    }
}

/// An `Engine` with `TxnExt`. It is used for test purpose.
#[derive(Clone)]
pub struct TxnTestEngine<E: Engine> {
    engine: E,
    txn_ext: Arc<TxnExt>,
}

impl<E: Engine> Engine for TxnTestEngine<E> {
    type Snap = TxnTestSnapshot<E::Snap>;
    type Local = E::Local;

    fn kv_engine(&self) -> Self::Local {
        self.engine.kv_engine()
    }

    fn snapshot_on_kv_engine(
        &self,
        start_key: &[u8],
        end_key: &[u8],
    ) -> tikv_kv::Result<Self::Snap> {
        let snapshot = self.engine.snapshot_on_kv_engine(start_key, end_key)?;
        Ok(TxnTestSnapshot {
            snapshot,
            txn_ext: self.txn_ext.clone(),
        })
    }

    fn modify_on_kv_engine(&self, modifies: Vec<Modify>) -> tikv_kv::Result<()> {
        self.engine.modify_on_kv_engine(modifies)
    }

    fn async_snapshot(
        &self,
        ctx: SnapContext<'_>,
        cb: tikv_kv::Callback<Self::Snap>,
    ) -> tikv_kv::Result<()> {
        let txn_ext = self.txn_ext.clone();
        self.engine.async_snapshot(
            ctx,
            Box::new(move |snapshot| {
                cb(snapshot.map(|snapshot| TxnTestSnapshot { snapshot, txn_ext }))
            }),
        )
    }

    fn async_write(
        &self,
        ctx: &Context,
        batch: WriteData,
        write_cb: tikv_kv::Callback<()>,
    ) -> tikv_kv::Result<()> {
        self.engine.async_write(ctx, batch, write_cb)
    }
}

#[derive(Clone)]
pub struct TxnTestSnapshot<S: Snapshot> {
    snapshot: S,
    txn_ext: Arc<TxnExt>,
}

impl<S: Snapshot> Snapshot for TxnTestSnapshot<S> {
    type Iter = S::Iter;
    type Ext<'a>
    where
        S: 'a,
    = TxnTestSnapshotExt<'a>;

    fn get(&self, key: &Key) -> tikv_kv::Result<Option<Value>> {
        self.snapshot.get(key)
    }

    fn get_cf(&self, cf: CfName, key: &Key) -> tikv_kv::Result<Option<Value>> {
        self.snapshot.get_cf(cf, key)
    }

    fn get_cf_opt(
        &self,
        opts: engine_traits::ReadOptions,
        cf: CfName,
        key: &Key,
    ) -> tikv_kv::Result<Option<Value>> {
        self.snapshot.get_cf_opt(opts, cf, key)
    }

    fn iter(&self, iter_opt: engine_traits::IterOptions) -> tikv_kv::Result<Self::Iter> {
        self.snapshot.iter(iter_opt)
    }

    fn iter_cf(
        &self,
        cf: CfName,
        iter_opt: engine_traits::IterOptions,
    ) -> tikv_kv::Result<Self::Iter> {
        self.snapshot.iter_cf(cf, iter_opt)
    }

    fn ext(&self) -> Self::Ext<'_> {
        TxnTestSnapshotExt(&self.txn_ext)
    }
}

pub struct TxnTestSnapshotExt<'a>(&'a Arc<TxnExt>);

impl<'a> SnapshotExt for TxnTestSnapshotExt<'a> {
    fn get_txn_ext(&self) -> Option<&Arc<TxnExt>> {
        Some(self.0)
    }
}

#[derive(Clone)]
struct DummyReporter;

impl FlowStatsReporter for DummyReporter {
    fn report_read_stats(&self, _read_stats: ReadStats) {}
    fn report_write_stats(&self, _write_stats: WriteStats) {}
}

impl<E: Engine, L: LockManager> TestStorageBuilder<E, L> {
    pub fn from_engine_and_lock_mgr(engine: E, lock_mgr: L, api_version: ApiVersion) -> Self {
        let mut config = Config::default();
        config.set_api_version(api_version);
        Self {
            engine,
            config,
            pipelined_pessimistic_lock: Arc::new(AtomicBool::new(false)),
            in_memory_pessimistic_lock: Arc::new(AtomicBool::new(false)),
            lock_mgr,
            resource_tag_factory: ResourceTagFactory::new_for_test(),
        }
    }

    /// Customize the config of the `Storage`.
    ///
    /// By default, `Config::default()` will be used.
    pub fn config(mut self, config: Config) -> Self {
        self.config = config;
        self
    }

    pub fn pipelined_pessimistic_lock(self, enabled: bool) -> Self {
        self.pipelined_pessimistic_lock
            .store(enabled, atomic::Ordering::Relaxed);
        self
    }

    pub fn async_apply_prewrite(mut self, enabled: bool) -> Self {
        self.config.enable_async_apply_prewrite = enabled;
        self
    }

    pub fn in_memory_pessimistic_lock(self, enabled: bool) -> Self {
        self.in_memory_pessimistic_lock
            .store(enabled, atomic::Ordering::Relaxed);
        self
    }

    pub fn set_api_version(mut self, api_version: ApiVersion) -> Self {
        self.config.set_api_version(api_version);
        self
    }

    pub fn set_resource_tag_factory(mut self, resource_tag_factory: ResourceTagFactory) -> Self {
        self.resource_tag_factory = resource_tag_factory;
        self
    }

    /// Build a `Storage<E>`.
    pub fn build(self) -> Result<Storage<E, L>> {
        let read_pool = build_read_pool_for_test(
            &crate::config::StorageReadPoolConfig::default_for_test(),
            self.engine.clone(),
        );

        Storage::from_engine(
            self.engine,
            &self.config,
            ReadPool::from(read_pool).handle(),
            self.lock_mgr,
            ConcurrencyManager::new(1.into()),
            DynamicConfigs {
                pipelined_pessimistic_lock: self.pipelined_pessimistic_lock,
                in_memory_pessimistic_lock: self.in_memory_pessimistic_lock,
            },
            Arc::new(FlowController::empty()),
            DummyReporter,
            self.resource_tag_factory,
            Arc::new(QuotaLimiter::default()),
            latest_feature_gate(),
        )
    }

    pub fn build_for_txn(self, txn_ext: Arc<TxnExt>) -> Result<Storage<TxnTestEngine<E>, L>> {
        let engine = TxnTestEngine {
            engine: self.engine,
            txn_ext,
        };
        let read_pool = build_read_pool_for_test(
            &crate::config::StorageReadPoolConfig::default_for_test(),
            engine.clone(),
        );

        Storage::from_engine(
            engine,
            &self.config,
            ReadPool::from(read_pool).handle(),
            self.lock_mgr,
            ConcurrencyManager::new(1.into()),
            DynamicConfigs {
                pipelined_pessimistic_lock: self.pipelined_pessimistic_lock,
                in_memory_pessimistic_lock: self.in_memory_pessimistic_lock,
            },
            Arc::new(FlowController::empty()),
            DummyReporter,
            ResourceTagFactory::new_for_test(),
            Arc::new(QuotaLimiter::default()),
            latest_feature_gate(),
        )
    }
}

pub trait ResponseBatchConsumer<ConsumeResponse: Sized>: Send {
    fn consume(&self, id: u64, res: Result<ConsumeResponse>, begin: Instant);
}

pub mod test_util {
    use super::*;
    use crate::storage::txn::commands;
    use std::sync::Mutex;
    use std::{
        fmt::Debug,
        sync::mpsc::{channel, Sender},
    };

    pub fn expect_none(x: Option<Value>) {
        assert_eq!(x, None);
    }

    pub fn expect_value(v: Vec<u8>, x: Option<Value>) {
        assert_eq!(x.unwrap(), v);
    }

    pub fn expect_multi_values(v: Vec<Option<KvPair>>, x: Vec<Result<KvPair>>) {
        let x: Vec<Option<KvPair>> = x.into_iter().map(Result::ok).collect();
        assert_eq!(x, v);
    }

    pub fn expect_error<T, F>(err_matcher: F, x: Result<T>)
    where
        F: FnOnce(Error) + Send + 'static,
    {
        match x {
            Err(e) => err_matcher(e),
            _ => panic!("expect result to be an error"),
        }
    }

    pub fn expect_ok_callback<T: Debug>(done: Sender<i32>, id: i32) -> Callback<T> {
        Box::new(move |x: Result<T>| {
            x.unwrap();
            done.send(id).unwrap();
        })
    }

    pub fn expect_fail_callback<T, F>(done: Sender<i32>, id: i32, err_matcher: F) -> Callback<T>
    where
        F: FnOnce(Error) + Send + 'static,
    {
        Box::new(move |x: Result<T>| {
            expect_error(err_matcher, x);
            done.send(id).unwrap();
        })
    }

    pub fn expect_too_busy_callback<T>(done: Sender<i32>, id: i32) -> Callback<T> {
        Box::new(move |x: Result<T>| {
            expect_error(
                |err| match err {
                    Error(box ErrorInner::SchedTooBusy) => {}
                    e => panic!("unexpected error chain: {:?}, expect too busy", e),
                },
                x,
            );
            done.send(id).unwrap();
        })
    }

    pub fn expect_value_callback<T: PartialEq + Debug + Send + 'static>(
        done: Sender<i32>,
        id: i32,
        value: T,
    ) -> Callback<T> {
        Box::new(move |x: Result<T>| {
            assert_eq!(x.unwrap(), value);
            done.send(id).unwrap();
        })
    }

    pub fn expect_pessimistic_lock_res_callback(
        done: Sender<i32>,
        pessimistic_lock_res: PessimisticLockRes,
    ) -> Callback<Result<PessimisticLockRes>> {
        Box::new(move |res: Result<Result<PessimisticLockRes>>| {
            assert_eq!(res.unwrap().unwrap(), pessimistic_lock_res);
            done.send(0).unwrap();
        })
    }

    pub fn expect_secondary_locks_status_callback(
        done: Sender<i32>,
        secondary_locks_status: SecondaryLocksStatus,
    ) -> Callback<SecondaryLocksStatus> {
        Box::new(move |res: Result<SecondaryLocksStatus>| {
            assert_eq!(res.unwrap(), secondary_locks_status);
            done.send(0).unwrap();
        })
    }

    type PessimisticLockCommand = TypedCommand<Result<PessimisticLockRes>>;

    pub fn new_acquire_pessimistic_lock_command(
        keys: Vec<(Key, bool)>,
        start_ts: impl Into<TimeStamp>,
        for_update_ts: impl Into<TimeStamp>,
        return_values: bool,
        check_existence: bool,
    ) -> PessimisticLockCommand {
        let primary = keys[0].0.clone().to_raw().unwrap();
        let for_update_ts: TimeStamp = for_update_ts.into();
        commands::AcquirePessimisticLock::new(
            keys,
            primary,
            start_ts.into(),
            3000,
            false,
            for_update_ts,
            None,
            return_values,
            for_update_ts.next(),
            OldValues::default(),
            check_existence,
            Context::default(),
        )
    }

    pub fn delete_pessimistic_lock<E: Engine, L: LockManager>(
        storage: &Storage<E, L>,
        key: Key,
        start_ts: u64,
        for_update_ts: u64,
    ) {
        let (tx, rx) = channel();
        storage
            .sched_txn_command(
                commands::PessimisticRollback::new(
                    vec![key],
                    start_ts.into(),
                    for_update_ts.into(),
                    Context::default(),
                ),
                expect_ok_callback(tx, 0),
            )
            .unwrap();
        rx.recv().unwrap();
    }

    pub struct GetResult {
        id: u64,
        res: Result<Option<Vec<u8>>>,
    }

    #[derive(Clone)]
    pub struct GetConsumer {
        pub data: Arc<Mutex<Vec<GetResult>>>,
    }

    impl GetConsumer {
        pub fn new() -> Self {
            Self {
                data: Arc::new(Mutex::new(vec![])),
            }
        }

        pub fn take_data(self) -> Vec<Result<Option<Vec<u8>>>> {
            let mut data = self.data.lock().unwrap();
            let mut results = std::mem::take(&mut *data);
            results.sort_by_key(|k| k.id);
            results.into_iter().map(|v| v.res).collect()
        }
    }

    impl Default for GetConsumer {
        fn default() -> Self {
            Self::new()
        }
    }

    impl ResponseBatchConsumer<(Option<Vec<u8>>, Statistics, PerfStatisticsDelta)> for GetConsumer {
        fn consume(
            &self,
            id: u64,
            res: Result<(Option<Vec<u8>>, Statistics, PerfStatisticsDelta)>,
            _: tikv_util::time::Instant,
        ) {
            self.data.lock().unwrap().push(GetResult {
                id,
                res: res.map(|(v, ..)| v),
            });
        }
    }

    impl ResponseBatchConsumer<Option<Vec<u8>>> for GetConsumer {
        fn consume(&self, id: u64, res: Result<Option<Vec<u8>>>, _: tikv_util::time::Instant) {
            self.data.lock().unwrap().push(GetResult { id, res });
        }
    }

    pub fn latest_feature_gate() -> FeatureGate {
        let feature_gate = FeatureGate::default();
        feature_gate.set_version(env!("CARGO_PKG_VERSION")).unwrap();
        feature_gate
    }
}

/// All statistics related to KvGet/KvBatchGet.
#[derive(Debug, Default, Clone)]
pub struct KvGetStatistics {
    pub stats: Statistics,
    pub perf_stats: PerfStatisticsDelta,
    pub latency_stats: StageLatencyStats,
}

#[cfg(test)]
mod tests {
    use super::{
        mvcc::tests::{must_unlocked, must_written},
        test_util::*,
        *,
    };
    use crate::config::TitanDBConfig;
    use crate::storage::kv::{ExpectedWrite, MockEngineBuilder};
    use crate::storage::lock_manager::DiagnosticContext;
    use crate::storage::mvcc::LockType;
    use crate::storage::txn::commands::{AcquirePessimisticLock, Prewrite};
    use crate::storage::txn::tests::must_rollback;
    use crate::storage::{
        config::BlockCacheConfig,
        kv::{Error as KvError, ErrorInner as EngineErrorInner},
        lock_manager::{Lock, WaitTimeout},
        mvcc::{Error as MvccError, ErrorInner as MvccErrorInner},
        txn::{commands, Error as TxnError, ErrorInner as TxnErrorInner},
    };
    use collections::HashMap;
    use engine_rocks::raw_util::CFOptions;
    use engine_traits::{raw_ttl::ttl_current_ts, ALL_CFS, CF_LOCK, CF_RAFT, CF_WRITE};
    use error_code::ErrorCodeExt;
    use errors::extract_key_error;
    use futures::executor::block_on;
    use kvproto::kvrpcpb::{AssertionLevel, CommandPri, Op};
    use std::iter::Iterator;
    use std::{
        sync::{
            atomic::{AtomicBool, Ordering},
            mpsc::{channel, Sender},
            Arc,
        },
        time::Duration,
    };
    use tikv_util::config::ReadableSize;
    use txn_types::{Mutation, PessimisticLock, WriteType};

    #[test]
    fn test_prewrite_blocks_read() {
        use kvproto::kvrpcpb::ExtraOp;
        let storage = TestStorageBuilder::new(DummyLockManager {}, ApiVersion::V1)
            .build()
            .unwrap();

        // We have to do the prewrite manually so that the mem locks don't get released.
        let snapshot = storage.engine.snapshot(Default::default()).unwrap();
        let mutations = vec![Mutation::make_put(Key::from_raw(b"x"), b"z".to_vec())];
        let mut cmd = commands::Prewrite::with_defaults(mutations, vec![1, 2, 3], 10.into());
        if let Command::Prewrite(p) = &mut cmd.cmd {
            p.secondary_keys = Some(vec![]);
        }
        let wr = cmd
            .cmd
            .process_write(
                snapshot,
                commands::WriteContext {
                    lock_mgr: &DummyLockManager {},
                    concurrency_manager: storage.concurrency_manager.clone(),
                    extra_op: ExtraOp::Noop,
                    statistics: &mut Statistics::default(),
                    async_apply_prewrite: false,
                },
            )
            .unwrap();
        assert_eq!(wr.lock_guards.len(), 1);

        let result = block_on(storage.get(Context::default(), Key::from_raw(b"x"), 100.into()));
        assert!(matches!(
            result,
            Err(Error(box ErrorInner::Txn(txn::Error(
                box txn::ErrorInner::Mvcc(mvcc::Error(box mvcc::ErrorInner::KeyIsLocked { .. }))
            ))))
        ));
    }

    #[test]
    fn test_get_put() {
        let storage = TestStorageBuilder::new(DummyLockManager {}, ApiVersion::V1)
            .build()
            .unwrap();
        let (tx, rx) = channel();
        expect_none(
            block_on(storage.get(Context::default(), Key::from_raw(b"x"), 100.into()))
                .unwrap()
                .0,
        );
        storage
            .sched_txn_command(
                commands::Prewrite::with_defaults(
                    vec![Mutation::make_put(Key::from_raw(b"x"), b"100".to_vec())],
                    b"x".to_vec(),
                    100.into(),
                ),
                expect_ok_callback(tx.clone(), 1),
            )
            .unwrap();
        rx.recv().unwrap();
        expect_error(
            |e| match e {
                Error(box ErrorInner::Txn(TxnError(box TxnErrorInner::Mvcc(mvcc::Error(
                    box mvcc::ErrorInner::KeyIsLocked { .. },
                ))))) => (),
                e => panic!("unexpected error chain: {:?}", e),
            },
            block_on(storage.get(Context::default(), Key::from_raw(b"x"), 101.into())),
        );
        storage
            .sched_txn_command(
                commands::Commit::new(
                    vec![Key::from_raw(b"x")],
                    100.into(),
                    101.into(),
                    Context::default(),
                ),
                expect_ok_callback(tx, 3),
            )
            .unwrap();
        rx.recv().unwrap();
        expect_none(
            block_on(storage.get(Context::default(), Key::from_raw(b"x"), 100.into()))
                .unwrap()
                .0,
        );
        expect_value(
            b"100".to_vec(),
            block_on(storage.get(Context::default(), Key::from_raw(b"x"), 101.into()))
                .unwrap()
                .0,
        );
    }

    #[test]
    fn test_cf_error() {
        // New engine lacks normal column families.
        let engine = TestEngineBuilder::new().cfs(["foo"]).build().unwrap();
        let storage = TestStorageBuilder::<_, DummyLockManager>::from_engine_and_lock_mgr(
            engine,
            DummyLockManager {},
            ApiVersion::V1,
        )
        .build()
        .unwrap();
        let (tx, rx) = channel();
        storage
            .sched_txn_command(
                commands::Prewrite::with_defaults(
                    vec![
                        Mutation::make_put(Key::from_raw(b"a"), b"aa".to_vec()),
                        Mutation::make_put(Key::from_raw(b"b"), b"bb".to_vec()),
                        Mutation::make_put(Key::from_raw(b"c"), b"cc".to_vec()),
                    ],
                    b"a".to_vec(),
                    1.into(),
                ),
                expect_fail_callback(tx, 0, |e| match e {
                    Error(box ErrorInner::Txn(TxnError(box TxnErrorInner::Mvcc(mvcc::Error(
                        box mvcc::ErrorInner::Kv(KvError(box EngineErrorInner::Request(..))),
                    ))))) => {}
                    e => panic!("unexpected error chain: {:?}", e),
                }),
            )
            .unwrap();
        rx.recv().unwrap();
        expect_error(
            |e| match e {
                Error(box ErrorInner::Txn(TxnError(box TxnErrorInner::Mvcc(mvcc::Error(
                    box mvcc::ErrorInner::Kv(KvError(box EngineErrorInner::Request(..))),
                ))))) => (),
                e => panic!("unexpected error chain: {:?}", e),
            },
            block_on(storage.get(Context::default(), Key::from_raw(b"x"), 1.into())),
        );
        expect_error(
            |e| match e {
                Error(box ErrorInner::Txn(TxnError(box TxnErrorInner::Mvcc(mvcc::Error(
                    box mvcc::ErrorInner::Kv(KvError(box EngineErrorInner::Request(..))),
                ))))) => (),
                e => panic!("unexpected error chain: {:?}", e),
            },
            block_on(storage.scan(
                Context::default(),
                Key::from_raw(b"x"),
                None,
                1000,
                0,
                1.into(),
                false,
                false,
            )),
        );
        expect_error(
            |e| match e {
                Error(box ErrorInner::Txn(TxnError(box TxnErrorInner::Mvcc(mvcc::Error(
                    box mvcc::ErrorInner::Kv(KvError(box EngineErrorInner::Request(..))),
                ))))) => (),
                e => panic!("unexpected error chain: {:?}", e),
            },
            block_on(storage.batch_get(
                Context::default(),
                vec![Key::from_raw(b"c"), Key::from_raw(b"d")],
                1.into(),
            )),
        );
        let consumer = GetConsumer::new();
        block_on(storage.batch_get_command(
            vec![create_get_request(b"c", 1), create_get_request(b"d", 1)],
            vec![1, 2],
            consumer.clone(),
            Instant::now(),
        ))
        .unwrap();
        let data = consumer.take_data();
        for v in data {
            expect_error(
                |e| match e {
                    Error(box ErrorInner::Txn(TxnError(box TxnErrorInner::Mvcc(mvcc::Error(
                        box mvcc::ErrorInner::Kv(KvError(box EngineErrorInner::Request(..))),
                    ))))) => {}
                    e => panic!("unexpected error chain: {:?}", e),
                },
                v,
            );
        }
    }

    #[test]
    fn test_scan() {
        let storage = TestStorageBuilder::new(DummyLockManager {}, ApiVersion::V1)
            .build()
            .unwrap();
        let (tx, rx) = channel();
        storage
            .sched_txn_command(
                commands::Prewrite::with_defaults(
                    vec![
                        Mutation::make_put(Key::from_raw(b"a"), b"aa".to_vec()),
                        Mutation::make_put(Key::from_raw(b"b"), b"bb".to_vec()),
                        Mutation::make_put(Key::from_raw(b"c"), b"cc".to_vec()),
                    ],
                    b"a".to_vec(),
                    1.into(),
                ),
                expect_ok_callback(tx.clone(), 0),
            )
            .unwrap();
        rx.recv().unwrap();
        // Forward
        expect_multi_values(
            vec![None, None, None],
            block_on(storage.scan(
                Context::default(),
                Key::from_raw(b"\x00"),
                None,
                1000,
                0,
                5.into(),
                false,
                false,
            ))
            .unwrap(),
        );
        // Backward
        expect_multi_values(
            vec![None, None, None],
            block_on(storage.scan(
                Context::default(),
                Key::from_raw(b"\xff"),
                None,
                1000,
                0,
                5.into(),
                false,
                true,
            ))
            .unwrap(),
        );
        // Forward with bound
        expect_multi_values(
            vec![None, None],
            block_on(storage.scan(
                Context::default(),
                Key::from_raw(b"\x00"),
                Some(Key::from_raw(b"c")),
                1000,
                0,
                5.into(),
                false,
                false,
            ))
            .unwrap(),
        );
        // Backward with bound
        expect_multi_values(
            vec![None, None],
            block_on(storage.scan(
                Context::default(),
                Key::from_raw(b"\xff"),
                Some(Key::from_raw(b"b")),
                1000,
                0,
                5.into(),
                false,
                true,
            ))
            .unwrap(),
        );
        // Forward with limit
        expect_multi_values(
            vec![None, None],
            block_on(storage.scan(
                Context::default(),
                Key::from_raw(b"\x00"),
                None,
                2,
                0,
                5.into(),
                false,
                false,
            ))
            .unwrap(),
        );
        // Backward with limit
        expect_multi_values(
            vec![None, None],
            block_on(storage.scan(
                Context::default(),
                Key::from_raw(b"\xff"),
                None,
                2,
                0,
                5.into(),
                false,
                true,
            ))
            .unwrap(),
        );

        storage
            .sched_txn_command(
                commands::Commit::new(
                    vec![
                        Key::from_raw(b"a"),
                        Key::from_raw(b"b"),
                        Key::from_raw(b"c"),
                    ],
                    1.into(),
                    2.into(),
                    Context::default(),
                ),
                expect_ok_callback(tx, 1),
            )
            .unwrap();
        rx.recv().unwrap();
        // Forward
        expect_multi_values(
            vec![
                Some((b"a".to_vec(), b"aa".to_vec())),
                Some((b"b".to_vec(), b"bb".to_vec())),
                Some((b"c".to_vec(), b"cc".to_vec())),
            ],
            block_on(storage.scan(
                Context::default(),
                Key::from_raw(b"\x00"),
                None,
                1000,
                0,
                5.into(),
                false,
                false,
            ))
            .unwrap(),
        );
        // Backward
        expect_multi_values(
            vec![
                Some((b"c".to_vec(), b"cc".to_vec())),
                Some((b"b".to_vec(), b"bb".to_vec())),
                Some((b"a".to_vec(), b"aa".to_vec())),
            ],
            block_on(storage.scan(
                Context::default(),
                Key::from_raw(b"\xff"),
                None,
                1000,
                0,
                5.into(),
                false,
                true,
            ))
            .unwrap(),
        );
        // Forward with sample step
        expect_multi_values(
            vec![
                Some((b"a".to_vec(), b"aa".to_vec())),
                Some((b"c".to_vec(), b"cc".to_vec())),
            ],
            block_on(storage.scan(
                Context::default(),
                Key::from_raw(b"\x00"),
                None,
                1000,
                2,
                5.into(),
                false,
                false,
            ))
            .unwrap(),
        );
        // Backward with sample step
        expect_multi_values(
            vec![
                Some((b"c".to_vec(), b"cc".to_vec())),
                Some((b"a".to_vec(), b"aa".to_vec())),
            ],
            block_on(storage.scan(
                Context::default(),
                Key::from_raw(b"\xff"),
                None,
                1000,
                2,
                5.into(),
                false,
                true,
            ))
            .unwrap(),
        );
        // Forward with sample step and limit
        expect_multi_values(
            vec![Some((b"a".to_vec(), b"aa".to_vec()))],
            block_on(storage.scan(
                Context::default(),
                Key::from_raw(b"\x00"),
                None,
                1,
                2,
                5.into(),
                false,
                false,
            ))
            .unwrap(),
        );
        // Backward with sample step and limit
        expect_multi_values(
            vec![Some((b"c".to_vec(), b"cc".to_vec()))],
            block_on(storage.scan(
                Context::default(),
                Key::from_raw(b"\xff"),
                None,
                1,
                2,
                5.into(),
                false,
                true,
            ))
            .unwrap(),
        );
        // Forward with bound
        expect_multi_values(
            vec![
                Some((b"a".to_vec(), b"aa".to_vec())),
                Some((b"b".to_vec(), b"bb".to_vec())),
            ],
            block_on(storage.scan(
                Context::default(),
                Key::from_raw(b"\x00"),
                Some(Key::from_raw(b"c")),
                1000,
                0,
                5.into(),
                false,
                false,
            ))
            .unwrap(),
        );
        // Backward with bound
        expect_multi_values(
            vec![
                Some((b"c".to_vec(), b"cc".to_vec())),
                Some((b"b".to_vec(), b"bb".to_vec())),
            ],
            block_on(storage.scan(
                Context::default(),
                Key::from_raw(b"\xff"),
                Some(Key::from_raw(b"b")),
                1000,
                0,
                5.into(),
                false,
                true,
            ))
            .unwrap(),
        );

        // Forward with limit
        expect_multi_values(
            vec![
                Some((b"a".to_vec(), b"aa".to_vec())),
                Some((b"b".to_vec(), b"bb".to_vec())),
            ],
            block_on(storage.scan(
                Context::default(),
                Key::from_raw(b"\x00"),
                None,
                2,
                0,
                5.into(),
                false,
                false,
            ))
            .unwrap(),
        );
        // Backward with limit
        expect_multi_values(
            vec![
                Some((b"c".to_vec(), b"cc".to_vec())),
                Some((b"b".to_vec(), b"bb".to_vec())),
            ],
            block_on(storage.scan(
                Context::default(),
                Key::from_raw(b"\xff"),
                None,
                2,
                0,
                5.into(),
                false,
                true,
            ))
            .unwrap(),
        );
    }

    #[test]
    fn test_scan_with_key_only() {
        let db_config = crate::config::DbConfig {
            titan: TitanDBConfig {
                enabled: true,
                ..Default::default()
            },
            ..Default::default()
        };
        let engine = {
            let path = "".to_owned();
            let cfs = ALL_CFS.to_vec();
            let cfg_rocksdb = db_config;
            let cache = BlockCacheConfig::default().build_shared_cache();
            let cfs_opts = vec![
                CFOptions::new(
                    CF_DEFAULT,
                    cfg_rocksdb
                        .defaultcf
                        .build_opt(&cache, None, ApiVersion::V1),
                ),
                CFOptions::new(CF_LOCK, cfg_rocksdb.lockcf.build_opt(&cache)),
                CFOptions::new(CF_WRITE, cfg_rocksdb.writecf.build_opt(&cache, None)),
                CFOptions::new(CF_RAFT, cfg_rocksdb.raftcf.build_opt(&cache)),
            ];
            RocksEngine::new(
                &path,
                &cfs,
                Some(cfs_opts),
                cache.is_some(),
                None, /*io_rate_limiter*/
                None, /* CFOptions */
            )
        }
        .unwrap();
        let storage = TestStorageBuilder::<_, DummyLockManager>::from_engine_and_lock_mgr(
            engine,
            DummyLockManager {},
            ApiVersion::V1,
        )
        .build()
        .unwrap();
        let (tx, rx) = channel();
        storage
            .sched_txn_command(
                commands::Prewrite::with_defaults(
                    vec![
                        Mutation::make_put(Key::from_raw(b"a"), b"aa".to_vec()),
                        Mutation::make_put(Key::from_raw(b"b"), b"bb".to_vec()),
                        Mutation::make_put(Key::from_raw(b"c"), b"cc".to_vec()),
                    ],
                    b"a".to_vec(),
                    1.into(),
                ),
                expect_ok_callback(tx.clone(), 0),
            )
            .unwrap();
        rx.recv().unwrap();
        // Forward
        expect_multi_values(
            vec![None, None, None],
            block_on(storage.scan(
                Context::default(),
                Key::from_raw(b"\x00"),
                None,
                1000,
                0,
                5.into(),
                true,
                false,
            ))
            .unwrap(),
        );
        // Backward
        expect_multi_values(
            vec![None, None, None],
            block_on(storage.scan(
                Context::default(),
                Key::from_raw(b"\xff"),
                None,
                1000,
                0,
                5.into(),
                true,
                true,
            ))
            .unwrap(),
        );
        // Forward with bound
        expect_multi_values(
            vec![None, None],
            block_on(storage.scan(
                Context::default(),
                Key::from_raw(b"\x00"),
                Some(Key::from_raw(b"c")),
                1000,
                0,
                5.into(),
                true,
                false,
            ))
            .unwrap(),
        );
        // Backward with bound
        expect_multi_values(
            vec![None, None],
            block_on(storage.scan(
                Context::default(),
                Key::from_raw(b"\xff"),
                Some(Key::from_raw(b"b")),
                1000,
                0,
                5.into(),
                true,
                true,
            ))
            .unwrap(),
        );
        // Forward with limit
        expect_multi_values(
            vec![None, None],
            block_on(storage.scan(
                Context::default(),
                Key::from_raw(b"\x00"),
                None,
                2,
                0,
                5.into(),
                true,
                false,
            ))
            .unwrap(),
        );
        // Backward with limit
        expect_multi_values(
            vec![None, None],
            block_on(storage.scan(
                Context::default(),
                Key::from_raw(b"\xff"),
                None,
                2,
                0,
                5.into(),
                true,
                true,
            ))
            .unwrap(),
        );

        storage
            .sched_txn_command(
                commands::Commit::new(
                    vec![
                        Key::from_raw(b"a"),
                        Key::from_raw(b"b"),
                        Key::from_raw(b"c"),
                    ],
                    1.into(),
                    2.into(),
                    Context::default(),
                ),
                expect_ok_callback(tx, 1),
            )
            .unwrap();
        rx.recv().unwrap();
        // Forward
        expect_multi_values(
            vec![
                Some((b"a".to_vec(), vec![])),
                Some((b"b".to_vec(), vec![])),
                Some((b"c".to_vec(), vec![])),
            ],
            block_on(storage.scan(
                Context::default(),
                Key::from_raw(b"\x00"),
                None,
                1000,
                0,
                5.into(),
                true,
                false,
            ))
            .unwrap(),
        );
        // Backward
        expect_multi_values(
            vec![
                Some((b"c".to_vec(), vec![])),
                Some((b"b".to_vec(), vec![])),
                Some((b"a".to_vec(), vec![])),
            ],
            block_on(storage.scan(
                Context::default(),
                Key::from_raw(b"\xff"),
                None,
                1000,
                0,
                5.into(),
                true,
                true,
            ))
            .unwrap(),
        );
        // Forward with bound
        expect_multi_values(
            vec![Some((b"a".to_vec(), vec![])), Some((b"b".to_vec(), vec![]))],
            block_on(storage.scan(
                Context::default(),
                Key::from_raw(b"\x00"),
                Some(Key::from_raw(b"c")),
                1000,
                0,
                5.into(),
                true,
                false,
            ))
            .unwrap(),
        );
        // Backward with bound
        expect_multi_values(
            vec![Some((b"c".to_vec(), vec![])), Some((b"b".to_vec(), vec![]))],
            block_on(storage.scan(
                Context::default(),
                Key::from_raw(b"\xff"),
                Some(Key::from_raw(b"b")),
                1000,
                0,
                5.into(),
                true,
                true,
            ))
            .unwrap(),
        );

        // Forward with limit
        expect_multi_values(
            vec![Some((b"a".to_vec(), vec![])), Some((b"b".to_vec(), vec![]))],
            block_on(storage.scan(
                Context::default(),
                Key::from_raw(b"\x00"),
                None,
                2,
                0,
                5.into(),
                true,
                false,
            ))
            .unwrap(),
        );
        // Backward with limit
        expect_multi_values(
            vec![Some((b"c".to_vec(), vec![])), Some((b"b".to_vec(), vec![]))],
            block_on(storage.scan(
                Context::default(),
                Key::from_raw(b"\xff"),
                None,
                2,
                0,
                5.into(),
                true,
                true,
            ))
            .unwrap(),
        );
    }

    #[test]
    fn test_batch_get() {
        let storage = TestStorageBuilder::new(DummyLockManager {}, ApiVersion::V1)
            .build()
            .unwrap();
        let (tx, rx) = channel();
        storage
            .sched_txn_command(
                commands::Prewrite::with_defaults(
                    vec![
                        Mutation::make_put(Key::from_raw(b"a"), b"aa".to_vec()),
                        Mutation::make_put(Key::from_raw(b"b"), b"bb".to_vec()),
                        Mutation::make_put(Key::from_raw(b"c"), b"cc".to_vec()),
                    ],
                    b"a".to_vec(),
                    1.into(),
                ),
                expect_ok_callback(tx.clone(), 0),
            )
            .unwrap();
        rx.recv().unwrap();
        expect_multi_values(
            vec![None],
            block_on(storage.batch_get(
                Context::default(),
                vec![Key::from_raw(b"c"), Key::from_raw(b"d")],
                2.into(),
            ))
            .unwrap()
            .0,
        );
        storage
            .sched_txn_command(
                commands::Commit::new(
                    vec![
                        Key::from_raw(b"a"),
                        Key::from_raw(b"b"),
                        Key::from_raw(b"c"),
                    ],
                    1.into(),
                    2.into(),
                    Context::default(),
                ),
                expect_ok_callback(tx, 1),
            )
            .unwrap();
        rx.recv().unwrap();
        expect_multi_values(
            vec![
                Some((b"c".to_vec(), b"cc".to_vec())),
                Some((b"a".to_vec(), b"aa".to_vec())),
                Some((b"b".to_vec(), b"bb".to_vec())),
            ],
            block_on(storage.batch_get(
                Context::default(),
                vec![
                    Key::from_raw(b"c"),
                    Key::from_raw(b"x"),
                    Key::from_raw(b"a"),
                    Key::from_raw(b"b"),
                ],
                5.into(),
            ))
            .unwrap()
            .0,
        );
    }

    fn create_get_request(key: &[u8], start_ts: u64) -> GetRequest {
        let mut req = GetRequest::default();
        req.set_key(key.to_owned());
        req.set_version(start_ts);
        req
    }

    #[test]
    fn test_batch_get_command() {
        let storage = TestStorageBuilder::new(DummyLockManager {}, ApiVersion::V1)
            .build()
            .unwrap();
        let (tx, rx) = channel();
        storage
            .sched_txn_command(
                commands::Prewrite::with_defaults(
                    vec![
                        Mutation::make_put(Key::from_raw(b"a"), b"aa".to_vec()),
                        Mutation::make_put(Key::from_raw(b"b"), b"bb".to_vec()),
                        Mutation::make_put(Key::from_raw(b"c"), b"cc".to_vec()),
                    ],
                    b"a".to_vec(),
                    1.into(),
                ),
                expect_ok_callback(tx.clone(), 0),
            )
            .unwrap();
        rx.recv().unwrap();
        let consumer = GetConsumer::new();
        block_on(storage.batch_get_command(
            vec![create_get_request(b"c", 2), create_get_request(b"d", 2)],
            vec![1, 2],
            consumer.clone(),
            Instant::now(),
        ))
        .unwrap();
        let mut x = consumer.take_data();
        expect_error(
            |e| match e {
                Error(box ErrorInner::Txn(TxnError(box TxnErrorInner::Mvcc(mvcc::Error(
                    box mvcc::ErrorInner::KeyIsLocked(..),
                ))))) => {}
                e => panic!("unexpected error chain: {:?}", e),
            },
            x.remove(0),
        );
        assert_eq!(x.remove(0).unwrap(), None);
        storage
            .sched_txn_command(
                commands::Commit::new(
                    vec![
                        Key::from_raw(b"a"),
                        Key::from_raw(b"b"),
                        Key::from_raw(b"c"),
                    ],
                    1.into(),
                    2.into(),
                    Context::default(),
                ),
                expect_ok_callback(tx, 1),
            )
            .unwrap();
        rx.recv().unwrap();
        let consumer = GetConsumer::new();
        block_on(storage.batch_get_command(
            vec![
                create_get_request(b"c", 5),
                create_get_request(b"x", 5),
                create_get_request(b"a", 5),
                create_get_request(b"b", 5),
            ],
            vec![1, 2, 3, 4],
            consumer.clone(),
            Instant::now(),
        ))
        .unwrap();

        let x: Vec<Option<Vec<u8>>> = consumer
            .take_data()
            .into_iter()
            .map(|x| x.unwrap())
            .collect();
        assert_eq!(
            x,
            vec![
                Some(b"cc".to_vec()),
                None,
                Some(b"aa".to_vec()),
                Some(b"bb".to_vec())
            ]
        );
    }

    #[test]
    fn test_txn() {
        let storage = TestStorageBuilder::new(DummyLockManager {}, ApiVersion::V1)
            .build()
            .unwrap();
        let (tx, rx) = channel();
        storage
            .sched_txn_command(
                commands::Prewrite::with_defaults(
                    vec![Mutation::make_put(Key::from_raw(b"x"), b"100".to_vec())],
                    b"x".to_vec(),
                    100.into(),
                ),
                expect_ok_callback(tx.clone(), 0),
            )
            .unwrap();
        storage
            .sched_txn_command(
                commands::Prewrite::with_defaults(
                    vec![Mutation::make_put(Key::from_raw(b"y"), b"101".to_vec())],
                    b"y".to_vec(),
                    101.into(),
                ),
                expect_ok_callback(tx.clone(), 1),
            )
            .unwrap();
        rx.recv().unwrap();
        rx.recv().unwrap();
        storage
            .sched_txn_command(
                commands::Commit::new(
                    vec![Key::from_raw(b"x")],
                    100.into(),
                    110.into(),
                    Context::default(),
                ),
                expect_value_callback(tx.clone(), 2, TxnStatus::committed(110.into())),
            )
            .unwrap();
        storage
            .sched_txn_command(
                commands::Commit::new(
                    vec![Key::from_raw(b"y")],
                    101.into(),
                    111.into(),
                    Context::default(),
                ),
                expect_value_callback(tx.clone(), 3, TxnStatus::committed(111.into())),
            )
            .unwrap();
        rx.recv().unwrap();
        rx.recv().unwrap();
        expect_value(
            b"100".to_vec(),
            block_on(storage.get(Context::default(), Key::from_raw(b"x"), 120.into()))
                .unwrap()
                .0,
        );
        expect_value(
            b"101".to_vec(),
            block_on(storage.get(Context::default(), Key::from_raw(b"y"), 120.into()))
                .unwrap()
                .0,
        );
        storage
            .sched_txn_command(
                commands::Prewrite::with_defaults(
                    vec![Mutation::make_put(Key::from_raw(b"x"), b"105".to_vec())],
                    b"x".to_vec(),
                    105.into(),
                ),
                expect_fail_callback(tx, 6, |e| match e {
                    Error(box ErrorInner::Txn(TxnError(box TxnErrorInner::Mvcc(mvcc::Error(
                        box mvcc::ErrorInner::WriteConflict { .. },
                    ))))) => (),
                    e => panic!("unexpected error chain: {:?}", e),
                }),
            )
            .unwrap();
        rx.recv().unwrap();
    }

    #[test]
    fn test_sched_too_busy() {
        let config = Config {
            scheduler_pending_write_threshold: ReadableSize(1),
            ..Default::default()
        };
        let storage = TestStorageBuilder::new(DummyLockManager {}, ApiVersion::V1)
            .config(config)
            .build()
            .unwrap();
        let (tx, rx) = channel();
        expect_none(
            block_on(storage.get(Context::default(), Key::from_raw(b"x"), 100.into()))
                .unwrap()
                .0,
        );
        storage
            .sched_txn_command::<()>(
                commands::Pause::new(vec![Key::from_raw(b"x")], 1000, Context::default()),
                expect_ok_callback(tx.clone(), 1),
            )
            .unwrap();
        storage
            .sched_txn_command(
                commands::Prewrite::with_defaults(
                    vec![Mutation::make_put(Key::from_raw(b"y"), b"101".to_vec())],
                    b"y".to_vec(),
                    101.into(),
                ),
                expect_too_busy_callback(tx.clone(), 2),
            )
            .unwrap();
        rx.recv().unwrap();
        rx.recv().unwrap();
        storage
            .sched_txn_command(
                commands::Prewrite::with_defaults(
                    vec![Mutation::make_put(Key::from_raw(b"z"), b"102".to_vec())],
                    b"y".to_vec(),
                    102.into(),
                ),
                expect_ok_callback(tx, 3),
            )
            .unwrap();
        rx.recv().unwrap();
    }

    #[test]
    fn test_cleanup() {
        let storage = TestStorageBuilder::new(DummyLockManager {}, ApiVersion::V1)
            .build()
            .unwrap();
        let cm = storage.concurrency_manager.clone();
        let (tx, rx) = channel();
        storage
            .sched_txn_command(
                commands::Prewrite::with_defaults(
                    vec![Mutation::make_put(Key::from_raw(b"x"), b"100".to_vec())],
                    b"x".to_vec(),
                    100.into(),
                ),
                expect_ok_callback(tx.clone(), 0),
            )
            .unwrap();
        rx.recv().unwrap();
        storage
            .sched_txn_command(
                commands::Cleanup::new(
                    Key::from_raw(b"x"),
                    100.into(),
                    TimeStamp::zero(),
                    Context::default(),
                ),
                expect_ok_callback(tx, 1),
            )
            .unwrap();
        rx.recv().unwrap();
        assert_eq!(cm.max_ts(), 100.into());
        expect_none(
            block_on(storage.get(Context::default(), Key::from_raw(b"x"), 105.into()))
                .unwrap()
                .0,
        );
    }

    #[test]
    fn test_cleanup_check_ttl() {
        let storage = TestStorageBuilder::new(DummyLockManager {}, ApiVersion::V1)
            .build()
            .unwrap();
        let (tx, rx) = channel();

        let ts = TimeStamp::compose;
        storage
            .sched_txn_command(
                commands::Prewrite::with_lock_ttl(
                    vec![Mutation::make_put(Key::from_raw(b"x"), b"110".to_vec())],
                    b"x".to_vec(),
                    ts(110, 0),
                    100,
                ),
                expect_ok_callback(tx.clone(), 0),
            )
            .unwrap();
        rx.recv().unwrap();

        storage
            .sched_txn_command(
                commands::Cleanup::new(
                    Key::from_raw(b"x"),
                    ts(110, 0),
                    ts(120, 0),
                    Context::default(),
                ),
                expect_fail_callback(tx.clone(), 0, |e| match e {
                    Error(box ErrorInner::Txn(TxnError(box TxnErrorInner::Mvcc(mvcc::Error(
                        box mvcc::ErrorInner::KeyIsLocked(info),
                    ))))) => assert_eq!(info.get_lock_ttl(), 100),
                    e => panic!("unexpected error chain: {:?}", e),
                }),
            )
            .unwrap();
        rx.recv().unwrap();

        storage
            .sched_txn_command(
                commands::Cleanup::new(
                    Key::from_raw(b"x"),
                    ts(110, 0),
                    ts(220, 0),
                    Context::default(),
                ),
                expect_ok_callback(tx, 0),
            )
            .unwrap();
        rx.recv().unwrap();
        expect_none(
            block_on(storage.get(Context::default(), Key::from_raw(b"x"), ts(230, 0)))
                .unwrap()
                .0,
        );
    }

    #[test]
    fn test_high_priority_get_put() {
        let storage = TestStorageBuilder::new(DummyLockManager {}, ApiVersion::V1)
            .build()
            .unwrap();
        let (tx, rx) = channel();
        let mut ctx = Context::default();
        ctx.set_priority(CommandPri::High);
        expect_none(
            block_on(storage.get(ctx, Key::from_raw(b"x"), 100.into()))
                .unwrap()
                .0,
        );
        let mut ctx = Context::default();
        ctx.set_priority(CommandPri::High);
        storage
            .sched_txn_command(
                commands::Prewrite::with_context(
                    vec![Mutation::make_put(Key::from_raw(b"x"), b"100".to_vec())],
                    b"x".to_vec(),
                    100.into(),
                    ctx,
                ),
                expect_ok_callback(tx.clone(), 1),
            )
            .unwrap();
        rx.recv().unwrap();
        let mut ctx = Context::default();
        ctx.set_priority(CommandPri::High);
        storage
            .sched_txn_command(
                commands::Commit::new(vec![Key::from_raw(b"x")], 100.into(), 101.into(), ctx),
                expect_ok_callback(tx, 2),
            )
            .unwrap();
        rx.recv().unwrap();
        let mut ctx = Context::default();
        ctx.set_priority(CommandPri::High);
        expect_none(
            block_on(storage.get(ctx, Key::from_raw(b"x"), 100.into()))
                .unwrap()
                .0,
        );
        let mut ctx = Context::default();
        ctx.set_priority(CommandPri::High);
        expect_value(
            b"100".to_vec(),
            block_on(storage.get(ctx, Key::from_raw(b"x"), 101.into()))
                .unwrap()
                .0,
        );
    }

    #[test]
    fn test_high_priority_no_block() {
        let config = Config {
            scheduler_worker_pool_size: 1,
            ..Default::default()
        };
        let storage = TestStorageBuilder::new(DummyLockManager {}, ApiVersion::V1)
            .config(config)
            .build()
            .unwrap();
        let (tx, rx) = channel();
        expect_none(
            block_on(storage.get(Context::default(), Key::from_raw(b"x"), 100.into()))
                .unwrap()
                .0,
        );
        storage
            .sched_txn_command(
                commands::Prewrite::with_defaults(
                    vec![Mutation::make_put(Key::from_raw(b"x"), b"100".to_vec())],
                    b"x".to_vec(),
                    100.into(),
                ),
                expect_ok_callback(tx.clone(), 1),
            )
            .unwrap();
        rx.recv().unwrap();
        storage
            .sched_txn_command(
                commands::Commit::new(
                    vec![Key::from_raw(b"x")],
                    100.into(),
                    101.into(),
                    Context::default(),
                ),
                expect_ok_callback(tx.clone(), 2),
            )
            .unwrap();
        rx.recv().unwrap();

        storage
            .sched_txn_command(
                commands::Pause::new(vec![Key::from_raw(b"y")], 1000, Context::default()),
                expect_ok_callback(tx, 3),
            )
            .unwrap();
        let mut ctx = Context::default();
        ctx.set_priority(CommandPri::High);
        expect_value(
            b"100".to_vec(),
            block_on(storage.get(ctx, Key::from_raw(b"x"), 101.into()))
                .unwrap()
                .0,
        );
        // Command Get with high priority not block by command Pause.
        assert_eq!(rx.recv().unwrap(), 3);
    }

    #[test]
    fn test_delete_range() {
        let storage = TestStorageBuilder::new(DummyLockManager {}, ApiVersion::V1)
            .build()
            .unwrap();
        let (tx, rx) = channel();
        // Write x and y.
        storage
            .sched_txn_command(
                commands::Prewrite::with_defaults(
                    vec![
                        Mutation::make_put(Key::from_raw(b"x"), b"100".to_vec()),
                        Mutation::make_put(Key::from_raw(b"y"), b"100".to_vec()),
                        Mutation::make_put(Key::from_raw(b"z"), b"100".to_vec()),
                    ],
                    b"x".to_vec(),
                    100.into(),
                ),
                expect_ok_callback(tx.clone(), 0),
            )
            .unwrap();
        rx.recv().unwrap();
        storage
            .sched_txn_command(
                commands::Commit::new(
                    vec![
                        Key::from_raw(b"x"),
                        Key::from_raw(b"y"),
                        Key::from_raw(b"z"),
                    ],
                    100.into(),
                    101.into(),
                    Context::default(),
                ),
                expect_ok_callback(tx.clone(), 1),
            )
            .unwrap();
        rx.recv().unwrap();
        expect_value(
            b"100".to_vec(),
            block_on(storage.get(Context::default(), Key::from_raw(b"x"), 101.into()))
                .unwrap()
                .0,
        );
        expect_value(
            b"100".to_vec(),
            block_on(storage.get(Context::default(), Key::from_raw(b"y"), 101.into()))
                .unwrap()
                .0,
        );
        expect_value(
            b"100".to_vec(),
            block_on(storage.get(Context::default(), Key::from_raw(b"z"), 101.into()))
                .unwrap()
                .0,
        );

        // Delete range [x, z)
        storage
            .delete_range(
                Context::default(),
                Key::from_raw(b"x"),
                Key::from_raw(b"z"),
                false,
                expect_ok_callback(tx.clone(), 5),
            )
            .unwrap();
        rx.recv().unwrap();
        expect_none(
            block_on(storage.get(Context::default(), Key::from_raw(b"x"), 101.into()))
                .unwrap()
                .0,
        );
        expect_none(
            block_on(storage.get(Context::default(), Key::from_raw(b"y"), 101.into()))
                .unwrap()
                .0,
        );
        expect_value(
            b"100".to_vec(),
            block_on(storage.get(Context::default(), Key::from_raw(b"z"), 101.into()))
                .unwrap()
                .0,
        );

        storage
            .delete_range(
                Context::default(),
                Key::from_raw(b""),
                Key::from_raw(&[255]),
                false,
                expect_ok_callback(tx, 9),
            )
            .unwrap();
        rx.recv().unwrap();
        expect_none(
            block_on(storage.get(Context::default(), Key::from_raw(b"z"), 101.into()))
                .unwrap()
                .0,
        );
    }

    #[test]
    fn test_raw_get_put() {
        test_raw_get_put_impl(ApiVersion::V1);
        test_raw_get_put_impl(ApiVersion::V1ttl);
        test_raw_get_put_impl(ApiVersion::V2);
    }

    fn test_raw_get_put_impl(api_version: ApiVersion) {
        let storage = TestStorageBuilder::new(DummyLockManager {}, api_version)
            .build()
            .unwrap();
        let (tx, rx) = channel();
        let req_api_version = if api_version == ApiVersion::V1ttl {
            ApiVersion::V1
        } else {
            api_version
        };
        let ctx = Context {
            api_version: req_api_version,
            ..Default::default()
        };

        let test_data = vec![
            (b"r\0a".to_vec(), b"aa".to_vec()),
            (b"r\0b".to_vec(), b"bb".to_vec()),
            (b"r\0c".to_vec(), b"cc".to_vec()),
            (b"r\0d".to_vec(), b"dd".to_vec()),
            (b"r\0e".to_vec(), b"ee".to_vec()),
            (b"r\0f".to_vec(), b"ff".to_vec()),
        ];

        // Write key-value pairs one by one
        for &(ref key, ref value) in &test_data {
            storage
                .raw_put(
                    ctx.clone(),
                    "".to_string(),
                    key.clone(),
                    value.clone(),
                    0,
                    expect_ok_callback(tx.clone(), 0),
                )
                .unwrap();
            rx.recv().unwrap();
        }

        for (k, v) in test_data {
            expect_value(
                v,
                block_on(storage.raw_get(ctx.clone(), "".to_string(), k)).unwrap(),
            );
        }
    }

    #[test]
    fn test_raw_v2_multi_version() {
        // Test update on the same key to verify multi-versions implementation of RawKV V2.
        let test_data = vec![Some(b"v1"), Some(b"v2"), None, Some(b"v3")];
        let k = b"r\0k".to_vec();

        let storage = TestStorageBuilder::new(DummyLockManager {}, ApiVersion::V2)
            .build()
            .unwrap();
        let (tx, rx) = channel();
        let ctx = Context {
            api_version: ApiVersion::V2,
            ..Default::default()
        };

        let last_data = test_data.last().unwrap().map(|x| (k.clone(), x.to_vec()));
        for v in test_data {
            if let Some(v) = v {
                storage
                    .raw_put(
                        ctx.clone(),
                        "".to_string(),
                        k.clone(),
                        v.to_vec(),
                        0,
                        expect_ok_callback(tx.clone(), 0),
                    )
                    .unwrap();
                rx.recv().unwrap();

                expect_value(
                    v.to_vec(),
                    block_on(storage.raw_get(ctx.clone(), "".to_string(), k.clone())).unwrap(),
                );
            } else {
                storage
                    .raw_delete(
                        ctx.clone(),
                        "".to_string(),
                        k.clone(),
                        expect_ok_callback(tx.clone(), 1),
                    )
                    .unwrap();
                rx.recv().unwrap();

                expect_none(
                    block_on(storage.raw_get(ctx.clone(), "".to_string(), k.clone())).unwrap(),
                );
            }
        }
        expect_multi_values(
            vec![last_data],
            block_on(storage.raw_scan(
                ctx,
                "".to_string(),
                b"r".to_vec(),
                Some(b"rz".to_vec()),
                20,
                false,
                false,
            ))
            .unwrap(),
        );
    }

    #[test]
    fn test_raw_delete() {
        test_raw_delete_impl(ApiVersion::V1);
        test_raw_delete_impl(ApiVersion::V1ttl);
        test_raw_delete_impl(ApiVersion::V2);
    }

    fn test_raw_delete_impl(api_version: ApiVersion) {
        let storage = TestStorageBuilder::new(DummyLockManager {}, api_version)
            .build()
            .unwrap();
        let (tx, rx) = channel();
        let req_api_version = if api_version == ApiVersion::V1ttl {
            ApiVersion::V1
        } else {
            api_version
        };
        let ctx = Context {
            api_version: req_api_version,
            ..Default::default()
        };

        let test_data = [
            (b"r\0a", b"001"),
            (b"r\0b", b"002"),
            (b"r\0c", b"003"),
            (b"r\0d", b"004"),
            (b"r\0e", b"005"),
        ];

        // Write some key-value pairs to the db
        for kv in &test_data {
            storage
                .raw_put(
                    ctx.clone(),
                    "".to_string(),
                    kv.0.to_vec(),
                    kv.1.to_vec(),
                    if api_version == ApiVersion::V1 { 0 } else { 30 },
                    expect_ok_callback(tx.clone(), 0),
                )
                .unwrap();
            rx.recv().unwrap();
        }

        expect_value(
            b"004".to_vec(),
            block_on(storage.raw_get(ctx.clone(), "".to_string(), b"r\0d".to_vec())).unwrap(),
        );

        // Delete "a"
        storage
            .raw_delete(
                ctx.clone(),
                "".to_string(),
                b"r\0a".to_vec(),
                expect_ok_callback(tx.clone(), 1),
            )
            .unwrap();
        rx.recv().unwrap();

        // Assert key "a" has gone
        expect_none(
            block_on(storage.raw_get(ctx.clone(), "".to_string(), b"r\0a".to_vec())).unwrap(),
        );

        // Delete all
        for kv in &test_data {
            storage
                .raw_delete(
                    ctx.clone(),
                    "".to_string(),
                    kv.0.to_vec(),
                    expect_ok_callback(tx.clone(), 1),
                )
                .unwrap();
            rx.recv().unwrap();
        }

        // Assert now no key remains
        for kv in &test_data {
            expect_none(
                block_on(storage.raw_get(ctx.clone(), "".to_string(), kv.0.to_vec())).unwrap(),
            );
        }
    }

    #[test]
    fn test_raw_delete_range() {
        test_raw_delete_range_impl(ApiVersion::V1);
        test_raw_delete_range_impl(ApiVersion::V1ttl);
        test_raw_delete_range_impl(ApiVersion::V2);
    }

    fn test_raw_delete_range_impl(api_version: ApiVersion) {
        let storage = TestStorageBuilder::new(DummyLockManager {}, api_version)
            .build()
            .unwrap();
        let (tx, rx) = channel();
        let req_api_version = if api_version == ApiVersion::V1ttl {
            ApiVersion::V1
        } else {
            api_version
        };
        let ctx = Context {
            api_version: req_api_version,
            ..Default::default()
        };

        let test_data = [
            (b"r\0a", b"001"),
            (b"r\0b", b"002"),
            (b"r\0c", b"003"),
            (b"r\0d", b"004"),
            (b"r\0e", b"005"),
        ];

        // Write some key-value pairs to the db
        for kv in &test_data {
            storage
                .raw_put(
                    ctx.clone(),
                    "".to_string(),
                    kv.0.to_vec(),
                    kv.1.to_vec(),
                    0,
                    expect_ok_callback(tx.clone(), 0),
                )
                .unwrap();
            rx.recv().unwrap();
        }

        expect_value(
            b"004".to_vec(),
            block_on(storage.raw_get(ctx.clone(), "".to_string(), b"r\0d".to_vec())).unwrap(),
        );

        // Delete ["d", "e")
        storage
            .raw_delete_range(
                ctx.clone(),
                "".to_string(),
                b"r\0d".to_vec(),
                b"r\0e".to_vec(),
                expect_ok_callback(tx.clone(), 1),
            )
            .unwrap();
        rx.recv().unwrap();

        // Assert key "d" has gone
        expect_value(
            b"003".to_vec(),
            block_on(storage.raw_get(ctx.clone(), "".to_string(), b"r\0c".to_vec())).unwrap(),
        );
        expect_none(
            block_on(storage.raw_get(ctx.clone(), "".to_string(), b"r\0d".to_vec())).unwrap(),
        );
        expect_value(
            b"005".to_vec(),
            block_on(storage.raw_get(ctx.clone(), "".to_string(), b"r\0e".to_vec())).unwrap(),
        );

        // Delete ["aa", "ab")
        storage
            .raw_delete_range(
                ctx.clone(),
                "".to_string(),
                b"r\0aa".to_vec(),
                b"r\0ab".to_vec(),
                expect_ok_callback(tx.clone(), 2),
            )
            .unwrap();
        rx.recv().unwrap();

        // Assert nothing happened
        expect_value(
            b"001".to_vec(),
            block_on(storage.raw_get(ctx.clone(), "".to_string(), b"r\0a".to_vec())).unwrap(),
        );
        expect_value(
            b"002".to_vec(),
            block_on(storage.raw_get(ctx.clone(), "".to_string(), b"r\0b".to_vec())).unwrap(),
        );

        // Delete all
        storage
            .raw_delete_range(
                ctx.clone(),
                "".to_string(),
                b"r\0a".to_vec(),
                b"r\0z".to_vec(),
                expect_ok_callback(tx, 3),
            )
            .unwrap();
        rx.recv().unwrap();

        // Assert now no key remains
        for kv in &test_data {
            expect_none(
                block_on(storage.raw_get(ctx.clone(), "".to_string(), kv.0.to_vec())).unwrap(),
            );
        }
    }

    #[test]
    fn test_raw_batch_put() {
        for for_cas in vec![false, true].into_iter() {
            test_raw_batch_put_impl(ApiVersion::V1, for_cas);
            test_raw_batch_put_impl(ApiVersion::V1ttl, for_cas);
            test_raw_batch_put_impl(ApiVersion::V2, for_cas);
        }
    }

    fn run_raw_batch_put(
        for_cas: bool,
        storage: &Storage<RocksEngine, DummyLockManager>,
        ctx: Context,
        kvpairs: Vec<KvPair>,
        ttls: Vec<u64>,
        cb: Callback<()>,
    ) -> Result<()> {
        if for_cas {
            storage.raw_batch_put_atomic(ctx, "".to_string(), kvpairs, ttls, cb)
        } else {
            storage.raw_batch_put(ctx, "".to_string(), kvpairs, ttls, cb)
        }
    }

    fn test_raw_batch_put_impl(api_version: ApiVersion, for_cas: bool) {
        let storage = TestStorageBuilder::new(DummyLockManager {}, api_version)
            .build()
            .unwrap();
        let (tx, rx) = channel();
        let req_api_version = if api_version == ApiVersion::V1ttl {
            ApiVersion::V1
        } else {
            api_version
        };
        let ctx = Context {
            api_version: req_api_version,
            ..Default::default()
        };

        let test_data = vec![
            (b"r\0a".to_vec(), b"aa".to_vec(), 10),
            (b"r\0b".to_vec(), b"bb".to_vec(), 20),
            (b"r\0c".to_vec(), b"cc".to_vec(), 30),
            (b"r\0d".to_vec(), b"dd".to_vec(), 0),
            (b"r\0e".to_vec(), b"ee".to_vec(), 40),
        ];

        let kvpairs = test_data
            .clone()
            .into_iter()
            .map(|(key, value, _)| (key, value))
            .collect();
        let ttls = if let ApiVersion::V1ttl | ApiVersion::V2 = api_version {
            test_data
                .clone()
                .into_iter()
                .map(|(_, _, ttl)| ttl)
                .collect()
        } else {
            vec![0; test_data.len()]
        };
        // Write key-value pairs in a batch
        run_raw_batch_put(
            for_cas,
            &storage,
            ctx.clone(),
            kvpairs,
            ttls,
            expect_ok_callback(tx, 0),
        )
        .unwrap();
        rx.recv().unwrap();

        // Verify pairs one by one
        for (key, val, _) in &test_data {
            expect_value(
                val.to_vec(),
                block_on(storage.raw_get(ctx.clone(), "".to_string(), key.to_vec())).unwrap(),
            );
        }
        // Verify by scan
        let expected = test_data
            .iter()
            .map(|(k, v, _)| Some((k.clone(), v.clone())))
            .collect();
        expect_multi_values(
            expected,
            block_on(storage.raw_scan(
                ctx,
                "".to_string(),
                b"r".to_vec(),
                Some(b"rz".to_vec()),
                20,
                false,
                false,
            ))
            .unwrap(),
        );
    }

    #[test]
    fn test_raw_batch_get() {
        test_raw_batch_get_impl(ApiVersion::V1);
        test_raw_batch_get_impl(ApiVersion::V1ttl);
        test_raw_batch_get_impl(ApiVersion::V2);
    }

    fn test_raw_batch_get_impl(api_version: ApiVersion) {
        let storage = TestStorageBuilder::new(DummyLockManager {}, api_version)
            .build()
            .unwrap();
        let (tx, rx) = channel();
        let req_api_version = if api_version == ApiVersion::V1ttl {
            ApiVersion::V1
        } else {
            api_version
        };
        let ctx = Context {
            api_version: req_api_version,
            ..Default::default()
        };

        let test_data = vec![
            (b"r\0a".to_vec(), b"aa".to_vec()),
            (b"r\0b".to_vec(), b"bb".to_vec()),
            (b"r\0c".to_vec(), b"cc".to_vec()),
            (b"r\0d".to_vec(), b"dd".to_vec()),
            (b"r\0e".to_vec(), b"ee".to_vec()),
        ];

        // Write key-value pairs one by one
        for &(ref key, ref value) in &test_data {
            storage
                .raw_put(
                    ctx.clone(),
                    "".to_string(),
                    key.clone(),
                    value.clone(),
                    0,
                    expect_ok_callback(tx.clone(), 0),
                )
                .unwrap();
            rx.recv().unwrap();
        }

        // Verify pairs in a batch
        let keys = test_data.iter().map(|&(ref k, _)| k.clone()).collect();
        let results = test_data.into_iter().map(|(k, v)| Some((k, v))).collect();
        expect_multi_values(
            results,
            block_on(storage.raw_batch_get(ctx, "".to_string(), keys)).unwrap(),
        );
    }

    #[test]
    fn test_raw_batch_get_command() {
        test_raw_batch_get_command_impl(ApiVersion::V1);
        test_raw_batch_get_command_impl(ApiVersion::V1ttl);
        test_raw_batch_get_command_impl(ApiVersion::V2);
    }

    fn test_raw_batch_get_command_impl(api_version: ApiVersion) {
        let storage = TestStorageBuilder::new(DummyLockManager {}, api_version)
            .build()
            .unwrap();
        let (tx, rx) = channel();
        let req_api_version = if api_version == ApiVersion::V1ttl {
            ApiVersion::V1
        } else {
            api_version
        };
        let ctx = Context {
            api_version: req_api_version,
            ..Default::default()
        };

        let test_data = vec![
            (b"r\0a".to_vec(), b"aa".to_vec()),
            (b"r\0b".to_vec(), b"bb".to_vec()),
            (b"r\0c".to_vec(), b"cc".to_vec()),
            (b"r\0d".to_vec(), b"dd".to_vec()),
            (b"r\0e".to_vec(), b"ee".to_vec()),
        ];

        // Write key-value pairs one by one
        for &(ref key, ref value) in &test_data {
            storage
                .raw_put(
                    ctx.clone(),
                    "".to_string(),
                    key.clone(),
                    value.clone(),
                    0,
                    expect_ok_callback(tx.clone(), 0),
                )
                .unwrap();
            rx.recv().unwrap();
        }

        // Verify pairs in a batch
        let mut ids = vec![];
        let cmds = test_data
            .iter()
            .map(|&(ref k, _)| {
                let mut req = RawGetRequest::default();
                req.set_context(ctx.clone());
                req.set_key(k.clone());
                ids.push(ids.len() as u64);
                req
            })
            .collect();
        let results: Vec<Option<Vec<u8>>> = test_data.into_iter().map(|(_, v)| Some(v)).collect();
        let consumer = GetConsumer::new();
        block_on(storage.raw_batch_get_command(cmds, ids, consumer.clone())).unwrap();
        let x: Vec<Option<Vec<u8>>> = consumer
            .take_data()
            .into_iter()
            .map(|x| x.unwrap())
            .collect();
        assert_eq!(x, results);
    }

    #[test]
    fn test_raw_batch_delete() {
        for for_cas in vec![false, true].into_iter() {
            test_raw_batch_delete_impl(ApiVersion::V1, for_cas);
            test_raw_batch_delete_impl(ApiVersion::V1ttl, for_cas);
            test_raw_batch_delete_impl(ApiVersion::V2, for_cas);
        }
    }

    fn run_raw_batch_delete(
        for_cas: bool,
        storage: &Storage<RocksEngine, DummyLockManager>,
        ctx: Context,
        keys: Vec<Vec<u8>>,
        cb: Callback<()>,
    ) -> Result<()> {
        if for_cas {
            storage.raw_batch_delete_atomic(ctx, "".to_string(), keys, cb)
        } else {
            storage.raw_batch_delete(ctx, "".to_string(), keys, cb)
        }
    }

    fn test_raw_batch_delete_impl(api_version: ApiVersion, for_cas: bool) {
        let storage = TestStorageBuilder::new(DummyLockManager {}, api_version)
            .build()
            .unwrap();
        let (tx, rx) = channel();
        let req_api_version = if api_version == ApiVersion::V1ttl {
            ApiVersion::V1
        } else {
            api_version
        };
        let ctx = Context {
            api_version: req_api_version,
            ..Default::default()
        };

        let test_data = vec![
            (b"r\0a".to_vec(), b"aa".to_vec()),
            (b"r\0b".to_vec(), b"bb".to_vec()),
            (b"r\0c".to_vec(), b"cc".to_vec()),
            (b"r\0d".to_vec(), b"dd".to_vec()),
            (b"r\0e".to_vec(), b"ee".to_vec()),
        ];

        // Write key-value pairs in batch
        run_raw_batch_put(
            for_cas,
            &storage,
            ctx.clone(),
            test_data.clone(),
            vec![0; test_data.len()],
            expect_ok_callback(tx.clone(), 0),
        )
        .unwrap();
        rx.recv().unwrap();

        // Verify pairs exist
        let keys = test_data.iter().map(|&(ref k, _)| k.clone()).collect();
        let results = test_data
            .iter()
            .map(|&(ref k, ref v)| Some((k.clone(), v.clone())))
            .collect();
        expect_multi_values(
            results,
            block_on(storage.raw_batch_get(ctx.clone(), "".to_string(), keys)).unwrap(),
        );

        // Delete ["b", "d"]
        run_raw_batch_delete(
            for_cas,
            &storage,
            ctx.clone(),
            vec![b"r\0b".to_vec(), b"r\0d".to_vec()],
            expect_ok_callback(tx.clone(), 1),
        )
        .unwrap();
        rx.recv().unwrap();

        // Assert "b" and "d" are gone
        expect_value(
            b"aa".to_vec(),
            block_on(storage.raw_get(ctx.clone(), "".to_string(), b"r\0a".to_vec())).unwrap(),
        );
        expect_none(
            block_on(storage.raw_get(ctx.clone(), "".to_string(), b"r\0b".to_vec())).unwrap(),
        );
        expect_value(
            b"cc".to_vec(),
            block_on(storage.raw_get(ctx.clone(), "".to_string(), b"r\0c".to_vec())).unwrap(),
        );
        expect_none(
            block_on(storage.raw_get(ctx.clone(), "".to_string(), b"r\0d".to_vec())).unwrap(),
        );
        expect_value(
            b"ee".to_vec(),
            block_on(storage.raw_get(ctx.clone(), "".to_string(), b"r\0e".to_vec())).unwrap(),
        );

        // Delete ["a", "c", "e"]
        run_raw_batch_delete(
            for_cas,
            &storage,
            ctx.clone(),
            vec![b"r\0a".to_vec(), b"r\0c".to_vec(), b"r\0e".to_vec()],
            expect_ok_callback(tx, 2),
        )
        .unwrap();
        rx.recv().unwrap();

        // Assert no key remains
        for (k, _) in test_data {
            expect_none(block_on(storage.raw_get(ctx.clone(), "".to_string(), k)).unwrap());
        }
    }

    #[test]
    fn test_raw_scan() {
        test_raw_scan_impl(ApiVersion::V1);
        test_raw_scan_impl(ApiVersion::V1ttl);
        test_raw_scan_impl(ApiVersion::V2);
    }

    fn test_raw_scan_impl(api_version: ApiVersion) {
        let (end_key, end_key_reverse_scan) = if let ApiVersion::V2 = api_version {
            (Some(b"r\0z".to_vec()), Some(b"r\0\0".to_vec()))
        } else {
            (None, None)
        };

        let storage = TestStorageBuilder::new(DummyLockManager {}, api_version)
            .build()
            .unwrap();
        let (tx, rx) = channel();
        let req_api_version = if api_version == ApiVersion::V1ttl {
            ApiVersion::V1
        } else {
            api_version
        };
        let ctx = Context {
            api_version: req_api_version,
            ..Default::default()
        };

        let test_data = vec![
            (b"r\0a".to_vec(), b"aa".to_vec()),
            (b"r\0a1".to_vec(), b"aa11".to_vec()),
            (b"r\0a2".to_vec(), b"aa22".to_vec()),
            (b"r\0a3".to_vec(), b"aa33".to_vec()),
            (b"r\0b".to_vec(), b"bb".to_vec()),
            (b"r\0b1".to_vec(), b"bb11".to_vec()),
            (b"r\0b2".to_vec(), b"bb22".to_vec()),
            (b"r\0b3".to_vec(), b"bb33".to_vec()),
            (b"r\0c".to_vec(), b"cc".to_vec()),
            (b"r\0c1".to_vec(), b"cc11".to_vec()),
            (b"r\0c2".to_vec(), b"cc22".to_vec()),
            (b"r\0c3".to_vec(), b"cc33".to_vec()),
            (b"r\0d".to_vec(), b"dd".to_vec()),
            (b"r\0d1".to_vec(), b"dd11".to_vec()),
            (b"r\0d2".to_vec(), b"dd22".to_vec()),
            (b"r\0d3".to_vec(), b"dd33".to_vec()),
            (b"r\0e".to_vec(), b"ee".to_vec()),
            (b"r\0e1".to_vec(), b"ee11".to_vec()),
            (b"r\0e2".to_vec(), b"ee22".to_vec()),
            (b"r\0e3".to_vec(), b"ee33".to_vec()),
        ];

        // Write key-value pairs in batch
        storage
            .raw_batch_put(
                ctx.clone(),
                "".to_string(),
                test_data.clone(),
                vec![0; test_data.len()],
                expect_ok_callback(tx, 0),
            )
            .unwrap();
        rx.recv().unwrap();

        // Scan pairs with key only
        let mut results: Vec<Option<KvPair>> = test_data
            .iter()
            .map(|&(ref k, _)| Some((k.clone(), vec![])))
            .collect();
        expect_multi_values(
            results.clone(),
            block_on(storage.raw_scan(
                ctx.clone(),
                "".to_string(),
                b"r\0".to_vec(),
                end_key.clone(),
                20,
                true,
                false,
            ))
            .unwrap(),
        );
        results = results.split_off(10);
        expect_multi_values(
            results,
            block_on(storage.raw_scan(
                ctx.clone(),
                "".to_string(),
                b"r\0c2".to_vec(),
                end_key.clone(),
                20,
                true,
                false,
            ))
            .unwrap(),
        );
        let mut results: Vec<Option<KvPair>> = test_data
            .clone()
            .into_iter()
            .map(|(k, v)| Some((k, v)))
            .collect();
        expect_multi_values(
            results.clone(),
            block_on(storage.raw_scan(
                ctx.clone(),
                "".to_string(),
                b"r\0".to_vec(),
                end_key.clone(),
                20,
                false,
                false,
            ))
            .unwrap(),
        );
        results = results.split_off(10);
        expect_multi_values(
            results,
            block_on(storage.raw_scan(
                ctx.clone(),
                "".to_string(),
                b"r\0c2".to_vec(),
                end_key,
                20,
                false,
                false,
            ))
            .unwrap(),
        );
        let results: Vec<Option<KvPair>> = test_data
            .clone()
            .into_iter()
            .map(|(k, v)| Some((k, v)))
            .rev()
            .collect();
        expect_multi_values(
            results,
            block_on(storage.raw_scan(
                ctx.clone(),
                "".to_string(),
                b"r\0z".to_vec(),
                end_key_reverse_scan.clone(),
                20,
                false,
                true,
            ))
            .unwrap(),
        );
        let results: Vec<Option<KvPair>> = test_data
            .clone()
            .into_iter()
            .map(|(k, v)| Some((k, v)))
            .rev()
            .take(5)
            .collect();
        expect_multi_values(
            results,
            block_on(storage.raw_scan(
                ctx.clone(),
                "".to_string(),
                b"r\0z".to_vec(),
                end_key_reverse_scan,
                5,
                false,
                true,
            ))
            .unwrap(),
        );

        // Scan with end_key
        let results: Vec<Option<KvPair>> = test_data
            .clone()
            .into_iter()
            .skip(6)
            .take(4)
            .map(|(k, v)| Some((k, v)))
            .collect();
        expect_multi_values(
            results,
            block_on(storage.raw_scan(
                ctx.clone(),
                "".to_string(),
                b"r\0b2".to_vec(),
                Some(b"r\0c2".to_vec()),
                20,
                false,
                false,
            ))
            .unwrap(),
        );
        let results: Vec<Option<KvPair>> = test_data
            .clone()
            .into_iter()
            .skip(6)
            .take(1)
            .map(|(k, v)| Some((k, v)))
            .collect();
        expect_multi_values(
            results,
            block_on(storage.raw_scan(
                ctx.clone(),
                "".to_string(),
                b"r\0b2".to_vec(),
                Some(b"r\0b2\x00".to_vec()),
                20,
                false,
                false,
            ))
            .unwrap(),
        );

        // Reverse scan with end_key
        let results: Vec<Option<KvPair>> = test_data
            .clone()
            .into_iter()
            .rev()
            .skip(10)
            .take(4)
            .map(|(k, v)| Some((k, v)))
            .collect();
        expect_multi_values(
            results,
            block_on(storage.raw_scan(
                ctx.clone(),
                "".to_string(),
                b"r\0c2".to_vec(),
                Some(b"r\0b2".to_vec()),
                20,
                false,
                true,
            ))
            .unwrap(),
        );
        let results: Vec<Option<KvPair>> = test_data
            .into_iter()
            .skip(6)
            .take(1)
            .map(|(k, v)| Some((k, v)))
            .collect();
        expect_multi_values(
            results,
            block_on(storage.raw_scan(
                ctx.clone(),
                "".to_string(),
                b"r\0b2\x00".to_vec(),
                Some(b"r\0b2".to_vec()),
                20,
                false,
                true,
            ))
            .unwrap(),
        );

        // End key tests. Confirm that lower/upper bound works correctly.
        let results = vec![
            (b"r\0c1".to_vec(), b"cc11".to_vec()),
            (b"r\0c2".to_vec(), b"cc22".to_vec()),
            (b"r\0c3".to_vec(), b"cc33".to_vec()),
            (b"r\0d".to_vec(), b"dd".to_vec()),
            (b"r\0d1".to_vec(), b"dd11".to_vec()),
            (b"r\0d2".to_vec(), b"dd22".to_vec()),
        ]
        .into_iter()
        .map(|(k, v)| Some((k, v)));
        expect_multi_values(
            results.clone().collect(),
            block_on(async {
                storage
                    .raw_scan(
                        ctx.clone(),
                        "".to_string(),
                        b"r\0c1".to_vec(),
                        Some(b"r\0d3".to_vec()),
                        20,
                        false,
                        false,
                    )
                    .await
            })
            .unwrap(),
        );
        expect_multi_values(
            results.rev().collect(),
            block_on(async {
                storage
                    .raw_scan(
                        ctx.clone(),
                        "".to_string(),
                        b"r\0d3".to_vec(),
                        Some(b"r\0c1".to_vec()),
                        20,
                        false,
                        true,
                    )
                    .await
            })
            .unwrap(),
        );
    }

    #[test]
    fn test_check_key_ranges() {
        fn make_ranges(ranges: Vec<(Vec<u8>, Vec<u8>)>) -> Vec<KeyRange> {
            ranges
                .into_iter()
                .map(|(s, e)| {
                    let mut range = KeyRange::default();
                    range.set_start_key(s);
                    if !e.is_empty() {
                        range.set_end_key(e);
                    }
                    range
                })
                .collect()
        }

        let ranges = make_ranges(vec![
            (b"a".to_vec(), b"a3".to_vec()),
            (b"b".to_vec(), b"b3".to_vec()),
            (b"c".to_vec(), b"c3".to_vec()),
        ]);
        assert_eq!(
            <Storage<RocksEngine, DummyLockManager>>::check_key_ranges(&ranges, false,),
            true
        );

        let ranges = make_ranges(vec![
            (b"a".to_vec(), vec![]),
            (b"b".to_vec(), vec![]),
            (b"c".to_vec(), vec![]),
        ]);
        assert_eq!(
            <Storage<RocksEngine, DummyLockManager>>::check_key_ranges(&ranges, false,),
            true
        );

        let ranges = make_ranges(vec![
            (b"a3".to_vec(), b"a".to_vec()),
            (b"b3".to_vec(), b"b".to_vec()),
            (b"c3".to_vec(), b"c".to_vec()),
        ]);
        assert_eq!(
            <Storage<RocksEngine, DummyLockManager>>::check_key_ranges(&ranges, false,),
            false
        );

        // if end_key is omitted, the next start_key is used instead. so, false is returned.
        let ranges = make_ranges(vec![
            (b"c".to_vec(), vec![]),
            (b"b".to_vec(), vec![]),
            (b"a".to_vec(), vec![]),
        ]);
        assert_eq!(
            <Storage<RocksEngine, DummyLockManager>>::check_key_ranges(&ranges, false,),
            false
        );

        let ranges = make_ranges(vec![
            (b"a3".to_vec(), b"a".to_vec()),
            (b"b3".to_vec(), b"b".to_vec()),
            (b"c3".to_vec(), b"c".to_vec()),
        ]);
        assert_eq!(
            <Storage<RocksEngine, DummyLockManager>>::check_key_ranges(&ranges, true,),
            true
        );

        let ranges = make_ranges(vec![
            (b"c3".to_vec(), vec![]),
            (b"b3".to_vec(), vec![]),
            (b"a3".to_vec(), vec![]),
        ]);
        assert_eq!(
            <Storage<RocksEngine, DummyLockManager>>::check_key_ranges(&ranges, true,),
            true
        );

        let ranges = make_ranges(vec![
            (b"a".to_vec(), b"a3".to_vec()),
            (b"b".to_vec(), b"b3".to_vec()),
            (b"c".to_vec(), b"c3".to_vec()),
        ]);
        assert_eq!(
            <Storage<RocksEngine, DummyLockManager>>::check_key_ranges(&ranges, true,),
            false
        );

        let ranges = make_ranges(vec![
            (b"a3".to_vec(), vec![]),
            (b"b3".to_vec(), vec![]),
            (b"c3".to_vec(), vec![]),
        ]);
        assert_eq!(
            <Storage<RocksEngine, DummyLockManager>>::check_key_ranges(&ranges, true,),
            false
        );
    }

    #[test]
    fn test_raw_batch_scan() {
        test_raw_batch_scan_impl(ApiVersion::V1);
        test_raw_batch_scan_impl(ApiVersion::V1ttl);
        test_raw_batch_scan_impl(ApiVersion::V2);
    }

    fn test_raw_batch_scan_impl(api_version: ApiVersion) {
        let make_ranges = |delimiters: Vec<Vec<u8>>| -> Vec<KeyRange> {
            delimiters
                .windows(2)
                .map(|key_pair| {
                    let mut range = KeyRange::default();
                    range.set_start_key(key_pair[0].clone());
                    if let ApiVersion::V2 = api_version {
                        range.set_end_key(key_pair[1].clone());
                    };
                    range
                })
                .collect()
        };

        let storage = TestStorageBuilder::new(DummyLockManager {}, api_version)
            .build()
            .unwrap();
        let (tx, rx) = channel();
        let req_api_version = if api_version == ApiVersion::V1ttl {
            ApiVersion::V1
        } else {
            api_version
        };
        let ctx = Context {
            api_version: req_api_version,
            ..Default::default()
        };

        let test_data = vec![
            (b"r\0a".to_vec(), b"aa".to_vec()),
            (b"r\0a1".to_vec(), b"aa11".to_vec()),
            (b"r\0a2".to_vec(), b"aa22".to_vec()),
            (b"r\0a3".to_vec(), b"aa33".to_vec()),
            (b"r\0b".to_vec(), b"bb".to_vec()),
            (b"r\0b1".to_vec(), b"bb11".to_vec()),
            (b"r\0b2".to_vec(), b"bb22".to_vec()),
            (b"r\0b3".to_vec(), b"bb33".to_vec()),
            (b"r\0c".to_vec(), b"cc".to_vec()),
            (b"r\0c1".to_vec(), b"cc11".to_vec()),
            (b"r\0c2".to_vec(), b"cc22".to_vec()),
            (b"r\0c3".to_vec(), b"cc33".to_vec()),
            (b"r\0d".to_vec(), b"dd".to_vec()),
            (b"r\0d1".to_vec(), b"dd11".to_vec()),
            (b"r\0d2".to_vec(), b"dd22".to_vec()),
            (b"r\0d3".to_vec(), b"dd33".to_vec()),
            (b"r\0e".to_vec(), b"ee".to_vec()),
            (b"r\0e1".to_vec(), b"ee11".to_vec()),
            (b"r\0e2".to_vec(), b"ee22".to_vec()),
            (b"r\0e3".to_vec(), b"ee33".to_vec()),
        ];

        // Write key-value pairs in batch
        storage
            .raw_batch_put(
                ctx.clone(),
                "".to_string(),
                test_data.clone(),
                vec![0; test_data.len()],
                expect_ok_callback(tx, 0),
            )
            .unwrap();
        rx.recv().unwrap();

        // Verify pairs exist
        let keys = test_data.iter().map(|&(ref k, _)| k.clone()).collect();
        let results = test_data.into_iter().map(|(k, v)| Some((k, v))).collect();
        expect_multi_values(
            results,
            block_on(storage.raw_batch_get(ctx.clone(), "".to_string(), keys)).unwrap(),
        );

        let results = vec![
            Some((b"r\0a".to_vec(), b"aa".to_vec())),
            Some((b"r\0a1".to_vec(), b"aa11".to_vec())),
            Some((b"r\0a2".to_vec(), b"aa22".to_vec())),
            Some((b"r\0a3".to_vec(), b"aa33".to_vec())),
            Some((b"r\0b".to_vec(), b"bb".to_vec())),
            Some((b"r\0b1".to_vec(), b"bb11".to_vec())),
            Some((b"r\0b2".to_vec(), b"bb22".to_vec())),
            Some((b"r\0b3".to_vec(), b"bb33".to_vec())),
            Some((b"r\0c".to_vec(), b"cc".to_vec())),
            Some((b"r\0c1".to_vec(), b"cc11".to_vec())),
            Some((b"r\0c2".to_vec(), b"cc22".to_vec())),
            Some((b"r\0c3".to_vec(), b"cc33".to_vec())),
            Some((b"r\0d".to_vec(), b"dd".to_vec())),
        ];
        let ranges: Vec<KeyRange> = make_ranges(vec![
            b"r\0a".to_vec(),
            b"r\0b".to_vec(),
            b"r\0c".to_vec(),
            b"r\0z".to_vec(),
        ]);
        expect_multi_values(
            results,
            block_on(storage.raw_batch_scan(
                ctx.clone(),
                "".to_string(),
                ranges.clone(),
                5,
                false,
                false,
            ))
            .unwrap(),
        );

        let results = vec![
            Some((b"r\0a".to_vec(), vec![])),
            Some((b"r\0a1".to_vec(), vec![])),
            Some((b"r\0a2".to_vec(), vec![])),
            Some((b"r\0a3".to_vec(), vec![])),
            Some((b"r\0b".to_vec(), vec![])),
            Some((b"r\0b1".to_vec(), vec![])),
            Some((b"r\0b2".to_vec(), vec![])),
            Some((b"r\0b3".to_vec(), vec![])),
            Some((b"r\0c".to_vec(), vec![])),
            Some((b"r\0c1".to_vec(), vec![])),
            Some((b"r\0c2".to_vec(), vec![])),
            Some((b"r\0c3".to_vec(), vec![])),
            Some((b"r\0d".to_vec(), vec![])),
        ];
        expect_multi_values(
            results,
            block_on(storage.raw_batch_scan(
                ctx.clone(),
                "".to_string(),
                ranges.clone(),
                5,
                true,
                false,
            ))
            .unwrap(),
        );

        let results = vec![
            Some((b"r\0a".to_vec(), b"aa".to_vec())),
            Some((b"r\0a1".to_vec(), b"aa11".to_vec())),
            Some((b"r\0a2".to_vec(), b"aa22".to_vec())),
            Some((b"r\0b".to_vec(), b"bb".to_vec())),
            Some((b"r\0b1".to_vec(), b"bb11".to_vec())),
            Some((b"r\0b2".to_vec(), b"bb22".to_vec())),
            Some((b"r\0c".to_vec(), b"cc".to_vec())),
            Some((b"r\0c1".to_vec(), b"cc11".to_vec())),
            Some((b"r\0c2".to_vec(), b"cc22".to_vec())),
        ];
        expect_multi_values(
            results,
            block_on(storage.raw_batch_scan(
                ctx.clone(),
                "".to_string(),
                ranges.clone(),
                3,
                false,
                false,
            ))
            .unwrap(),
        );

        let results = vec![
            Some((b"r\0a".to_vec(), vec![])),
            Some((b"r\0a1".to_vec(), vec![])),
            Some((b"r\0a2".to_vec(), vec![])),
            Some((b"r\0b".to_vec(), vec![])),
            Some((b"r\0b1".to_vec(), vec![])),
            Some((b"r\0b2".to_vec(), vec![])),
            Some((b"r\0c".to_vec(), vec![])),
            Some((b"r\0c1".to_vec(), vec![])),
            Some((b"r\0c2".to_vec(), vec![])),
        ];
        expect_multi_values(
            results,
            block_on(storage.raw_batch_scan(ctx.clone(), "".to_string(), ranges, 3, true, false))
                .unwrap(),
        );

        let results = vec![
            Some((b"r\0a2".to_vec(), b"aa22".to_vec())),
            Some((b"r\0a1".to_vec(), b"aa11".to_vec())),
            Some((b"r\0a".to_vec(), b"aa".to_vec())),
            Some((b"r\0b2".to_vec(), b"bb22".to_vec())),
            Some((b"r\0b1".to_vec(), b"bb11".to_vec())),
            Some((b"r\0b".to_vec(), b"bb".to_vec())),
            Some((b"r\0c2".to_vec(), b"cc22".to_vec())),
            Some((b"r\0c1".to_vec(), b"cc11".to_vec())),
            Some((b"r\0c".to_vec(), b"cc".to_vec())),
        ];
        let ranges: Vec<KeyRange> = vec![
            (b"r\0a3".to_vec(), b"r\0a".to_vec()),
            (b"r\0b3".to_vec(), b"r\0b".to_vec()),
            (b"r\0c3".to_vec(), b"r\0c".to_vec()),
        ]
        .into_iter()
        .map(|(s, e)| {
            let mut range = KeyRange::default();
            range.set_start_key(s);
            range.set_end_key(e);
            range
        })
        .collect();
        expect_multi_values(
            results,
            block_on(storage.raw_batch_scan(ctx.clone(), "".to_string(), ranges, 5, false, true))
                .unwrap(),
        );

        let results = vec![
            Some((b"r\0c2".to_vec(), b"cc22".to_vec())),
            Some((b"r\0c1".to_vec(), b"cc11".to_vec())),
            Some((b"r\0b2".to_vec(), b"bb22".to_vec())),
            Some((b"r\0b1".to_vec(), b"bb11".to_vec())),
            Some((b"r\0a2".to_vec(), b"aa22".to_vec())),
            Some((b"r\0a1".to_vec(), b"aa11".to_vec())),
        ];
        let ranges: Vec<KeyRange> = make_ranges(vec![
            b"r\0c3".to_vec(),
            b"r\0b3".to_vec(),
            b"r\0a3".to_vec(),
            b"r\0".to_vec(),
        ]);
        expect_multi_values(
            results,
            block_on(storage.raw_batch_scan(ctx.clone(), "".to_string(), ranges, 2, false, true))
                .unwrap(),
        );

        let results = vec![
            Some((b"r\0a2".to_vec(), vec![])),
            Some((b"r\0a1".to_vec(), vec![])),
            Some((b"r\0a".to_vec(), vec![])),
            Some((b"r\0b2".to_vec(), vec![])),
            Some((b"r\0b1".to_vec(), vec![])),
            Some((b"r\0b".to_vec(), vec![])),
            Some((b"r\0c2".to_vec(), vec![])),
            Some((b"r\0c1".to_vec(), vec![])),
            Some((b"r\0c".to_vec(), vec![])),
        ];
        let ranges: Vec<KeyRange> = vec![
            (b"r\0a3".to_vec(), b"r\0a".to_vec()),
            (b"r\0b3".to_vec(), b"r\0b".to_vec()),
            (b"r\0c3".to_vec(), b"r\0c".to_vec()),
        ]
        .into_iter()
        .map(|(s, e)| {
            let mut range = KeyRange::default();
            range.set_start_key(s);
            range.set_end_key(e);
            range
        })
        .collect();
        expect_multi_values(
            results,
            block_on(storage.raw_batch_scan(ctx, "".to_string(), ranges, 5, true, true)).unwrap(),
        );
    }

    #[test]
    fn test_raw_get_key_ttl() {
        test_raw_get_key_ttl_impl(ApiVersion::V1ttl);
        test_raw_get_key_ttl_impl(ApiVersion::V2);
    }

    fn test_raw_get_key_ttl_impl(api_version: ApiVersion) {
        let storage = TestStorageBuilder::new(DummyLockManager {}, api_version)
            .build()
            .unwrap();
        let (tx, rx) = channel();
        let req_api_version = if api_version == ApiVersion::V1ttl {
            ApiVersion::V1
        } else {
            api_version
        };
        let ctx = Context {
            api_version: req_api_version,
            ..Default::default()
        };

        let test_data = vec![
            (b"r\0a".to_vec(), b"aa".to_vec(), 10),
            (b"r\0b".to_vec(), b"bb".to_vec(), 20),
            (b"r\0c".to_vec(), b"cc".to_vec(), 0),
            (b"r\0d".to_vec(), b"dd".to_vec(), 10),
            (b"r\0e".to_vec(), b"ee".to_vec(), 20),
            (b"r\0f".to_vec(), b"ff".to_vec(), u64::MAX),
        ];

        let before_written = ttl_current_ts();
        // Write key-value pairs one by one
        for &(ref key, ref value, ttl) in &test_data {
            storage
                .raw_put(
                    ctx.clone(),
                    "".to_string(),
                    key.clone(),
                    value.clone(),
                    ttl,
                    expect_ok_callback(tx.clone(), 0),
                )
                .unwrap();
            rx.recv().unwrap();
        }

        for &(ref key, _, ttl) in &test_data {
            let res = block_on(storage.raw_get_key_ttl(ctx.clone(), "".to_string(), key.clone()))
                .unwrap()
                .unwrap();
            if ttl != 0 {
                let lower_bound = before_written.saturating_add(ttl) - ttl_current_ts();
                assert!(
                    res >= lower_bound && res <= ttl,
                    "{} < {} < {}",
                    lower_bound,
                    res,
                    ttl
                );
            } else {
                assert_eq!(res, 0);
            }
        }
    }

    #[test]
    fn test_raw_compare_and_swap() {
        test_raw_compare_and_swap_impl(ApiVersion::V1);
        test_raw_compare_and_swap_impl(ApiVersion::V1ttl);
        test_raw_compare_and_swap_impl(ApiVersion::V2);
    }

    fn test_raw_compare_and_swap_impl(api_version: ApiVersion) {
        let storage = TestStorageBuilder::new(DummyLockManager {}, api_version)
            .build()
            .unwrap();
        let (tx, rx) = channel();
        let req_api_version = if api_version == ApiVersion::V1ttl {
            ApiVersion::V1
        } else {
            api_version
        };
        let ctx = Context {
            api_version: req_api_version,
            ..Default::default()
        };

        let key = b"r\0key";

        // "v1" -> "v"
        let expected = (None, false);
        storage
            .raw_compare_and_swap_atomic(
                ctx.clone(),
                "".to_string(),
                key.to_vec(),
                Some(b"v1".to_vec()),
                b"v".to_vec(),
                0,
                expect_value_callback(tx.clone(), 0, expected),
            )
            .unwrap();
        rx.recv().unwrap();

        // "None" -> "v1"
        let expected = (None, true);
        storage
            .raw_compare_and_swap_atomic(
                ctx.clone(),
                "".to_string(),
                key.to_vec(),
                None,
                b"v1".to_vec(),
                0,
                expect_value_callback(tx.clone(), 0, expected),
            )
            .unwrap();
        rx.recv().unwrap();

        // "v1" -> "v2"
        let expected = (Some(b"v1".to_vec()), true);
        storage
            .raw_compare_and_swap_atomic(
                ctx.clone(),
                "".to_string(),
                key.to_vec(),
                Some(b"v1".to_vec()),
                b"v2".to_vec(),
                0,
                expect_value_callback(tx.clone(), 0, expected),
            )
            .unwrap();
        rx.recv().unwrap();

        // "v1" -> "v2"
        let expected = (Some(b"v2".to_vec()), false);
        storage
            .raw_compare_and_swap_atomic(
                ctx.clone(),
                "".to_string(),
                key.to_vec(),
                Some(b"v1".to_vec()),
                b"v2".to_vec(),
                0,
                expect_value_callback(tx.clone(), 0, expected),
            )
            .unwrap();
        rx.recv().unwrap();

        // expect "v2"
        expect_value(
            b"v2".to_vec(),
            block_on(storage.raw_get(ctx.clone(), "".to_string(), key.to_vec())).unwrap(),
        );
        expect_multi_values(
            vec![Some((key.to_vec(), b"v2".to_vec()))],
            block_on(storage.raw_scan(
                ctx.clone(),
                "".to_string(),
                b"r".to_vec(),
                Some(b"rz".to_vec()),
                20,
                false,
                false,
            ))
            .unwrap(),
        );

        // put "v3"
        storage
            .raw_batch_put_atomic(
                ctx.clone(),
                "".to_string(),
                vec![(key.to_vec(), b"v3".to_vec())],
                vec![0],
                expect_ok_callback(tx.clone(), 0),
            )
            .unwrap();
        rx.recv().unwrap();

        // "v3" -> "v4"
        let expected = (Some(b"v3".to_vec()), true);
        storage
            .raw_compare_and_swap_atomic(
                ctx.clone(),
                "".to_string(),
                key.to_vec(),
                Some(b"v3".to_vec()),
                b"v4".to_vec(),
                0,
                expect_value_callback(tx.clone(), 0, expected),
            )
            .unwrap();
        rx.recv().unwrap();

        // delete
        storage
            .raw_batch_delete_atomic(
                ctx.clone(),
                "".to_string(),
                vec![key.to_vec()],
                expect_ok_callback(tx.clone(), 0),
            )
            .unwrap();
        rx.recv().unwrap();

        // "None" -> "v"
        let expected = (None, true);
        storage
            .raw_compare_and_swap_atomic(
                ctx.clone(),
                "".to_string(),
                key.to_vec(),
                None,
                b"v".to_vec(),
                0,
                expect_value_callback(tx, 0, expected),
            )
            .unwrap();
        rx.recv().unwrap();

        // expect "v"
        expect_value(
            b"v".to_vec(),
            block_on(storage.raw_get(ctx.clone(), "".to_string(), key.to_vec())).unwrap(),
        );
        expect_multi_values(
            vec![Some((key.to_vec(), b"v".to_vec()))],
            block_on(storage.raw_scan(
                ctx,
                "".to_string(),
                b"r".to_vec(),
                Some(b"rz".to_vec()),
                20,
                false,
                false,
            ))
            .unwrap(),
        );
    }

    #[test]
    fn test_scan_lock() {
        let storage = TestStorageBuilder::new(DummyLockManager {}, ApiVersion::V1)
            .build()
            .unwrap();
        let (tx, rx) = channel();
        storage
            .sched_txn_command(
                commands::Prewrite::with_defaults(
                    vec![
                        Mutation::make_put(Key::from_raw(b"x"), b"foo".to_vec()),
                        Mutation::make_put(Key::from_raw(b"y"), b"foo".to_vec()),
                        Mutation::make_put(Key::from_raw(b"z"), b"foo".to_vec()),
                    ],
                    b"x".to_vec(),
                    100.into(),
                ),
                expect_ok_callback(tx.clone(), 0),
            )
            .unwrap();
        rx.recv().unwrap();

        storage
            .sched_txn_command(
                commands::Prewrite::new(
                    vec![
                        Mutation::make_put(Key::from_raw(b"a"), b"foo".to_vec()),
                        Mutation::make_put(Key::from_raw(b"b"), b"foo".to_vec()),
                        Mutation::make_put(Key::from_raw(b"c"), b"foo".to_vec()),
                    ],
                    b"c".to_vec(),
                    101.into(),
                    123,
                    false,
                    3,
                    TimeStamp::default(),
                    TimeStamp::default(),
                    None,
                    false,
                    AssertionLevel::Off,
                    Context::default(),
                ),
                expect_ok_callback(tx, 0),
            )
            .unwrap();
        rx.recv().unwrap();

        let (lock_a, lock_b, lock_c, lock_x, lock_y, lock_z) = (
            {
                let mut lock = LockInfo::default();
                lock.set_primary_lock(b"c".to_vec());
                lock.set_lock_version(101);
                lock.set_key(b"a".to_vec());
                lock.set_lock_ttl(123);
                lock.set_txn_size(3);
                lock
            },
            {
                let mut lock = LockInfo::default();
                lock.set_primary_lock(b"c".to_vec());
                lock.set_lock_version(101);
                lock.set_key(b"b".to_vec());
                lock.set_lock_ttl(123);
                lock.set_txn_size(3);
                lock
            },
            {
                let mut lock = LockInfo::default();
                lock.set_primary_lock(b"c".to_vec());
                lock.set_lock_version(101);
                lock.set_key(b"c".to_vec());
                lock.set_lock_ttl(123);
                lock.set_txn_size(3);
                lock
            },
            {
                let mut lock = LockInfo::default();
                lock.set_primary_lock(b"x".to_vec());
                lock.set_lock_version(100);
                lock.set_key(b"x".to_vec());
                lock
            },
            {
                let mut lock = LockInfo::default();
                lock.set_primary_lock(b"x".to_vec());
                lock.set_lock_version(100);
                lock.set_key(b"y".to_vec());
                lock
            },
            {
                let mut lock = LockInfo::default();
                lock.set_primary_lock(b"x".to_vec());
                lock.set_lock_version(100);
                lock.set_key(b"z".to_vec());
                lock
            },
        );

        let cm = storage.concurrency_manager.clone();

        let res =
            block_on(storage.scan_lock(Context::default(), 99.into(), None, None, 10)).unwrap();
        assert_eq!(res, vec![]);
        assert_eq!(cm.max_ts(), 99.into());

        let res =
            block_on(storage.scan_lock(Context::default(), 100.into(), None, None, 10)).unwrap();
        assert_eq!(res, vec![lock_x.clone(), lock_y.clone(), lock_z.clone()]);
        assert_eq!(cm.max_ts(), 100.into());

        let res = block_on(storage.scan_lock(
            Context::default(),
            100.into(),
            Some(Key::from_raw(b"a")),
            None,
            10,
        ))
        .unwrap();
        assert_eq!(res, vec![lock_x.clone(), lock_y.clone(), lock_z.clone()]);

        let res = block_on(storage.scan_lock(
            Context::default(),
            100.into(),
            Some(Key::from_raw(b"y")),
            None,
            10,
        ))
        .unwrap();
        assert_eq!(res, vec![lock_y.clone(), lock_z.clone()]);

        let res =
            block_on(storage.scan_lock(Context::default(), 101.into(), None, None, 10)).unwrap();
        assert_eq!(
            res,
            vec![
                lock_a.clone(),
                lock_b.clone(),
                lock_c.clone(),
                lock_x.clone(),
                lock_y.clone(),
                lock_z.clone(),
            ]
        );
        assert_eq!(cm.max_ts(), 101.into());

        let res =
            block_on(storage.scan_lock(Context::default(), 101.into(), None, None, 4)).unwrap();
        assert_eq!(
            res,
            vec![lock_a, lock_b.clone(), lock_c.clone(), lock_x.clone()]
        );

        let res = block_on(storage.scan_lock(
            Context::default(),
            101.into(),
            Some(Key::from_raw(b"b")),
            None,
            4,
        ))
        .unwrap();
        assert_eq!(
            res,
            vec![
                lock_b.clone(),
                lock_c.clone(),
                lock_x.clone(),
                lock_y.clone(),
            ]
        );

        let res = block_on(storage.scan_lock(
            Context::default(),
            101.into(),
            Some(Key::from_raw(b"b")),
            None,
            0,
        ))
        .unwrap();
        assert_eq!(
            res,
            vec![
                lock_b.clone(),
                lock_c.clone(),
                lock_x.clone(),
                lock_y.clone(),
                lock_z
            ]
        );

        let res = block_on(storage.scan_lock(
            Context::default(),
            101.into(),
            Some(Key::from_raw(b"b")),
            Some(Key::from_raw(b"c")),
            0,
        ))
        .unwrap();
        assert_eq!(res, vec![lock_b.clone()]);

        let res = block_on(storage.scan_lock(
            Context::default(),
            101.into(),
            Some(Key::from_raw(b"b")),
            Some(Key::from_raw(b"z")),
            4,
        ))
        .unwrap();
        assert_eq!(
            res,
            vec![
                lock_b.clone(),
                lock_c.clone(),
                lock_x.clone(),
                lock_y.clone()
            ]
        );

        let res = block_on(storage.scan_lock(
            Context::default(),
            101.into(),
            Some(Key::from_raw(b"b")),
            Some(Key::from_raw(b"z")),
            3,
        ))
        .unwrap();
        assert_eq!(res, vec![lock_b.clone(), lock_c.clone(), lock_x.clone()]);

        let mem_lock = |k: &[u8], ts: u64, lock_type| {
            let key = Key::from_raw(k);
            let guard = block_on(cm.lock_key(&key));
            guard.with_lock(|lock| {
                *lock = Some(txn_types::Lock::new(
                    lock_type,
                    k.to_vec(),
                    ts.into(),
                    100,
                    None,
                    0.into(),
                    1,
                    20.into(),
                ));
            });
            guard
        };

        let guard = mem_lock(b"z", 80, LockType::Put);
        block_on(storage.scan_lock(Context::default(), 101.into(), None, None, 1)).unwrap_err();

        let guard2 = mem_lock(b"a", 80, LockType::Put);
        let res = block_on(storage.scan_lock(
            Context::default(),
            101.into(),
            Some(Key::from_raw(b"b")),
            Some(Key::from_raw(b"z")),
            0,
        ))
        .unwrap();
        assert_eq!(
            res,
            vec![
                lock_b.clone(),
                lock_c.clone(),
                lock_x.clone(),
                lock_y.clone()
            ]
        );
        drop(guard);
        drop(guard2);

        // LockType::Lock can't be ignored by scan_lock
        let guard = mem_lock(b"c", 80, LockType::Lock);
        block_on(storage.scan_lock(
            Context::default(),
            101.into(),
            Some(Key::from_raw(b"b")),
            Some(Key::from_raw(b"z")),
            1,
        ))
        .unwrap_err();
        drop(guard);

        let guard = mem_lock(b"c", 102, LockType::Put);
        let res = block_on(storage.scan_lock(
            Context::default(),
            101.into(),
            Some(Key::from_raw(b"b")),
            Some(Key::from_raw(b"z")),
            0,
        ))
        .unwrap();
        assert_eq!(res, vec![lock_b, lock_c, lock_x, lock_y]);
        drop(guard);
    }

    #[test]
    fn test_resolve_lock() {
        use crate::storage::txn::RESOLVE_LOCK_BATCH_SIZE;

        let storage = TestStorageBuilder::new(DummyLockManager {}, ApiVersion::V1)
            .build()
            .unwrap();
        let (tx, rx) = channel();

        // These locks (transaction ts=99) are not going to be resolved.
        storage
            .sched_txn_command(
                commands::Prewrite::with_defaults(
                    vec![
                        Mutation::make_put(Key::from_raw(b"a"), b"foo".to_vec()),
                        Mutation::make_put(Key::from_raw(b"b"), b"foo".to_vec()),
                        Mutation::make_put(Key::from_raw(b"c"), b"foo".to_vec()),
                    ],
                    b"c".to_vec(),
                    99.into(),
                ),
                expect_ok_callback(tx.clone(), 0),
            )
            .unwrap();
        rx.recv().unwrap();

        let (lock_a, lock_b, lock_c) = (
            {
                let mut lock = LockInfo::default();
                lock.set_primary_lock(b"c".to_vec());
                lock.set_lock_version(99);
                lock.set_key(b"a".to_vec());
                lock
            },
            {
                let mut lock = LockInfo::default();
                lock.set_primary_lock(b"c".to_vec());
                lock.set_lock_version(99);
                lock.set_key(b"b".to_vec());
                lock
            },
            {
                let mut lock = LockInfo::default();
                lock.set_primary_lock(b"c".to_vec());
                lock.set_lock_version(99);
                lock.set_key(b"c".to_vec());
                lock
            },
        );

        // We should be able to resolve all locks for transaction ts=100 when there are this
        // many locks.
        let scanned_locks_coll = vec![
            1,
            RESOLVE_LOCK_BATCH_SIZE,
            RESOLVE_LOCK_BATCH_SIZE - 1,
            RESOLVE_LOCK_BATCH_SIZE + 1,
            RESOLVE_LOCK_BATCH_SIZE * 2,
            RESOLVE_LOCK_BATCH_SIZE * 2 - 1,
            RESOLVE_LOCK_BATCH_SIZE * 2 + 1,
        ];

        let is_rollback_coll = vec![
            false, // commit
            true,  // rollback
        ];
        let mut ts = 100.into();

        for scanned_locks in scanned_locks_coll {
            for is_rollback in &is_rollback_coll {
                let mut mutations = vec![];
                for i in 0..scanned_locks {
                    mutations.push(Mutation::make_put(
                        Key::from_raw(format!("x{:08}", i).as_bytes()),
                        b"foo".to_vec(),
                    ));
                }

                storage
                    .sched_txn_command(
                        commands::Prewrite::with_defaults(mutations, b"x".to_vec(), ts),
                        expect_ok_callback(tx.clone(), 0),
                    )
                    .unwrap();
                rx.recv().unwrap();

                let mut txn_status = HashMap::default();
                txn_status.insert(
                    ts,
                    if *is_rollback {
                        TimeStamp::zero() // rollback
                    } else {
                        (ts.into_inner() + 5).into() // commit, commit_ts = start_ts + 5
                    },
                );
                storage
                    .sched_txn_command(
                        commands::ResolveLockReadPhase::new(txn_status, None, Context::default()),
                        expect_ok_callback(tx.clone(), 0),
                    )
                    .unwrap();
                rx.recv().unwrap();

                // All locks should be resolved except for a, b and c.
                let res =
                    block_on(storage.scan_lock(Context::default(), ts, None, None, 0)).unwrap();
                assert_eq!(res, vec![lock_a.clone(), lock_b.clone(), lock_c.clone()]);

                ts = (ts.into_inner() + 10).into();
            }
        }
    }

    #[test]
    fn test_resolve_lock_lite() {
        let storage = TestStorageBuilder::new(DummyLockManager {}, ApiVersion::V1)
            .build()
            .unwrap();
        let (tx, rx) = channel();

        storage
            .sched_txn_command(
                commands::Prewrite::with_defaults(
                    vec![
                        Mutation::make_put(Key::from_raw(b"a"), b"foo".to_vec()),
                        Mutation::make_put(Key::from_raw(b"b"), b"foo".to_vec()),
                        Mutation::make_put(Key::from_raw(b"c"), b"foo".to_vec()),
                    ],
                    b"c".to_vec(),
                    99.into(),
                ),
                expect_ok_callback(tx.clone(), 0),
            )
            .unwrap();
        rx.recv().unwrap();

        // Rollback key 'b' and key 'c' and left key 'a' still locked.
        let resolve_keys = vec![Key::from_raw(b"b"), Key::from_raw(b"c")];
        storage
            .sched_txn_command(
                commands::ResolveLockLite::new(
                    99.into(),
                    TimeStamp::zero(),
                    resolve_keys,
                    Context::default(),
                ),
                expect_ok_callback(tx.clone(), 0),
            )
            .unwrap();
        rx.recv().unwrap();

        // Check lock for key 'a'.
        let lock_a = {
            let mut lock = LockInfo::default();
            lock.set_primary_lock(b"c".to_vec());
            lock.set_lock_version(99);
            lock.set_key(b"a".to_vec());
            lock
        };
        let res =
            block_on(storage.scan_lock(Context::default(), 99.into(), None, None, 0)).unwrap();
        assert_eq!(res, vec![lock_a]);

        // Resolve lock for key 'a'.
        storage
            .sched_txn_command(
                commands::ResolveLockLite::new(
                    99.into(),
                    TimeStamp::zero(),
                    vec![Key::from_raw(b"a")],
                    Context::default(),
                ),
                expect_ok_callback(tx.clone(), 0),
            )
            .unwrap();
        rx.recv().unwrap();

        storage
            .sched_txn_command(
                commands::Prewrite::with_defaults(
                    vec![
                        Mutation::make_put(Key::from_raw(b"a"), b"foo".to_vec()),
                        Mutation::make_put(Key::from_raw(b"b"), b"foo".to_vec()),
                        Mutation::make_put(Key::from_raw(b"c"), b"foo".to_vec()),
                    ],
                    b"c".to_vec(),
                    101.into(),
                ),
                expect_ok_callback(tx.clone(), 0),
            )
            .unwrap();
        rx.recv().unwrap();

        // Commit key 'b' and key 'c' and left key 'a' still locked.
        let resolve_keys = vec![Key::from_raw(b"b"), Key::from_raw(b"c")];
        storage
            .sched_txn_command(
                commands::ResolveLockLite::new(
                    101.into(),
                    102.into(),
                    resolve_keys,
                    Context::default(),
                ),
                expect_ok_callback(tx, 0),
            )
            .unwrap();
        rx.recv().unwrap();

        // Check lock for key 'a'.
        let lock_a = {
            let mut lock = LockInfo::default();
            lock.set_primary_lock(b"c".to_vec());
            lock.set_lock_version(101);
            lock.set_key(b"a".to_vec());
            lock
        };
        let res =
            block_on(storage.scan_lock(Context::default(), 101.into(), None, None, 0)).unwrap();
        assert_eq!(res, vec![lock_a]);
    }

    #[test]
    fn test_txn_heart_beat() {
        let storage = TestStorageBuilder::new(DummyLockManager {}, ApiVersion::V1)
            .build()
            .unwrap();
        let (tx, rx) = channel();

        let k = Key::from_raw(b"k");
        let v = b"v".to_vec();

        let uncommitted = TxnStatus::uncommitted;

        // No lock.
        storage
            .sched_txn_command(
                commands::TxnHeartBeat::new(k.clone(), 10.into(), 100, Context::default()),
                expect_fail_callback(tx.clone(), 0, |e| match e {
                    Error(box ErrorInner::Txn(TxnError(box TxnErrorInner::Mvcc(mvcc::Error(
                        box mvcc::ErrorInner::TxnNotFound { .. },
                    ))))) => (),
                    e => panic!("unexpected error chain: {:?}", e),
                }),
            )
            .unwrap();
        rx.recv().unwrap();

        storage
            .sched_txn_command(
                commands::Prewrite::with_lock_ttl(
                    vec![Mutation::make_put(k.clone(), v.clone())],
                    b"k".to_vec(),
                    10.into(),
                    100,
                ),
                expect_ok_callback(tx.clone(), 0),
            )
            .unwrap();
        rx.recv().unwrap();

        let lock_with_ttl = |ttl| {
            txn_types::Lock::new(
                LockType::Put,
                b"k".to_vec(),
                10.into(),
                ttl,
                Some(v.clone()),
                0.into(),
                0,
                0.into(),
            )
        };

        // `advise_ttl` = 90, which is less than current ttl 100. The lock's ttl will remains 100.
        storage
            .sched_txn_command(
                commands::TxnHeartBeat::new(k.clone(), 10.into(), 90, Context::default()),
                expect_value_callback(tx.clone(), 0, uncommitted(lock_with_ttl(100), false)),
            )
            .unwrap();
        rx.recv().unwrap();

        // `advise_ttl` = 110, which is greater than current ttl. The lock's ttl will be updated to
        // 110.
        storage
            .sched_txn_command(
                commands::TxnHeartBeat::new(k.clone(), 10.into(), 110, Context::default()),
                expect_value_callback(tx.clone(), 0, uncommitted(lock_with_ttl(110), false)),
            )
            .unwrap();
        rx.recv().unwrap();

        // Lock not match. Nothing happens except throwing an error.
        storage
            .sched_txn_command(
                commands::TxnHeartBeat::new(k, 11.into(), 150, Context::default()),
                expect_fail_callback(tx, 0, |e| match e {
                    Error(box ErrorInner::Txn(TxnError(box TxnErrorInner::Mvcc(mvcc::Error(
                        box mvcc::ErrorInner::TxnNotFound { .. },
                    ))))) => (),
                    e => panic!("unexpected error chain: {:?}", e),
                }),
            )
            .unwrap();
        rx.recv().unwrap();
    }

    #[test]
    fn test_check_txn_status() {
        let storage = TestStorageBuilder::new(DummyLockManager {}, ApiVersion::V1)
            .build()
            .unwrap();
        let cm = storage.concurrency_manager.clone();
        let (tx, rx) = channel();

        let k = Key::from_raw(b"k");
        let v = b"b".to_vec();

        let ts = TimeStamp::compose;
        use TxnStatus::*;
        let uncommitted = TxnStatus::uncommitted;
        let committed = TxnStatus::committed;

        // No lock and no commit info. Gets an error.
        storage
            .sched_txn_command(
                commands::CheckTxnStatus::new(
                    k.clone(),
                    ts(9, 0),
                    ts(9, 1),
                    ts(9, 1),
                    false,
                    false,
                    false,
                    Context::default(),
                ),
                expect_fail_callback(tx.clone(), 0, |e| match e {
                    Error(box ErrorInner::Txn(TxnError(box TxnErrorInner::Mvcc(mvcc::Error(
                        box mvcc::ErrorInner::TxnNotFound { .. },
                    ))))) => (),
                    e => panic!("unexpected error chain: {:?}", e),
                }),
            )
            .unwrap();
        rx.recv().unwrap();

        assert_eq!(cm.max_ts(), ts(9, 1));

        // No lock and no commit info. If specified rollback_if_not_exist, the key will be rolled
        // back.
        storage
            .sched_txn_command(
                commands::CheckTxnStatus::new(
                    k.clone(),
                    ts(9, 0),
                    ts(9, 1),
                    ts(9, 1),
                    true,
                    false,
                    false,
                    Context::default(),
                ),
                expect_value_callback(tx.clone(), 0, LockNotExist),
            )
            .unwrap();
        rx.recv().unwrap();

        // A rollback will be written, so an later-arriving prewrite will fail.
        storage
            .sched_txn_command(
                commands::Prewrite::with_defaults(
                    vec![Mutation::make_put(k.clone(), v.clone())],
                    k.as_encoded().to_vec(),
                    ts(9, 0),
                ),
                expect_fail_callback(tx.clone(), 0, |e| match e {
                    Error(box ErrorInner::Txn(TxnError(box TxnErrorInner::Mvcc(mvcc::Error(
                        box mvcc::ErrorInner::WriteConflict { .. },
                    ))))) => (),
                    e => panic!("unexpected error chain: {:?}", e),
                }),
            )
            .unwrap();
        rx.recv().unwrap();

        storage
            .sched_txn_command(
                commands::Prewrite::new(
                    vec![Mutation::make_put(k.clone(), v.clone())],
                    b"k".to_vec(),
                    ts(10, 0),
                    100,
                    false,
                    3,
                    ts(10, 1),
                    TimeStamp::default(),
                    Some(vec![b"k1".to_vec(), b"k2".to_vec()]),
                    false,
                    AssertionLevel::Off,
                    Context::default(),
                ),
                expect_ok_callback(tx.clone(), 0),
            )
            .unwrap();
        rx.recv().unwrap();

        // If lock exists and not expired, returns the lock's information.
        storage
            .sched_txn_command(
                commands::CheckTxnStatus::new(
                    k.clone(),
                    ts(10, 0),
                    0.into(),
                    0.into(),
                    true,
                    false,
                    false,
                    Context::default(),
                ),
                expect_value_callback(
                    tx.clone(),
                    0,
                    uncommitted(
                        txn_types::Lock::new(
                            LockType::Put,
                            b"k".to_vec(),
                            ts(10, 0),
                            100,
                            Some(v.clone()),
                            0.into(),
                            3,
                            ts(10, 1),
                        )
                        .use_async_commit(vec![b"k1".to_vec(), b"k2".to_vec()]),
                        false,
                    ),
                ),
            )
            .unwrap();
        rx.recv().unwrap();

        // TODO: Check the lock's min_commit_ts field.

        storage
            .sched_txn_command(
                commands::Commit::new(vec![k.clone()], ts(10, 0), ts(20, 0), Context::default()),
                expect_ok_callback(tx.clone(), 0),
            )
            .unwrap();
        rx.recv().unwrap();

        // If the transaction is committed, returns the commit_ts.
        storage
            .sched_txn_command(
                commands::CheckTxnStatus::new(
                    k.clone(),
                    ts(10, 0),
                    ts(12, 0),
                    ts(15, 0),
                    true,
                    false,
                    false,
                    Context::default(),
                ),
                expect_value_callback(tx.clone(), 0, committed(ts(20, 0))),
            )
            .unwrap();
        rx.recv().unwrap();

        storage
            .sched_txn_command(
                commands::Prewrite::with_lock_ttl(
                    vec![Mutation::make_put(k.clone(), v)],
                    k.as_encoded().to_vec(),
                    ts(25, 0),
                    100,
                ),
                expect_ok_callback(tx.clone(), 0),
            )
            .unwrap();
        rx.recv().unwrap();

        // If the lock has expired, cleanup it.
        storage
            .sched_txn_command(
                commands::CheckTxnStatus::new(
                    k.clone(),
                    ts(25, 0),
                    ts(126, 0),
                    ts(127, 0),
                    true,
                    false,
                    false,
                    Context::default(),
                ),
                expect_value_callback(tx.clone(), 0, TtlExpire),
            )
            .unwrap();
        rx.recv().unwrap();

        storage
            .sched_txn_command(
                commands::Commit::new(vec![k], ts(25, 0), ts(28, 0), Context::default()),
                expect_fail_callback(tx, 0, |e| match e {
                    Error(box ErrorInner::Txn(TxnError(box TxnErrorInner::Mvcc(mvcc::Error(
                        box mvcc::ErrorInner::TxnLockNotFound { .. },
                    ))))) => (),
                    e => panic!("unexpected error chain: {:?}", e),
                }),
            )
            .unwrap();
        rx.recv().unwrap();
    }

    #[test]
    fn test_check_secondary_locks() {
        let storage = TestStorageBuilder::new(DummyLockManager {}, ApiVersion::V1)
            .build()
            .unwrap();
        let cm = storage.concurrency_manager.clone();
        let (tx, rx) = channel();

        let k1 = Key::from_raw(b"k1");
        let k2 = Key::from_raw(b"k2");

        storage
            .sched_txn_command(
                commands::Prewrite::new(
                    vec![
                        Mutation::make_lock(k1.clone()),
                        Mutation::make_lock(k2.clone()),
                    ],
                    b"k".to_vec(),
                    10.into(),
                    100,
                    false,
                    2,
                    TimeStamp::zero(),
                    TimeStamp::default(),
                    None,
                    false,
                    AssertionLevel::Off,
                    Context::default(),
                ),
                expect_ok_callback(tx.clone(), 0),
            )
            .unwrap();
        rx.recv().unwrap();

        // All locks exist

        let mut lock1 = LockInfo::default();
        lock1.set_primary_lock(b"k".to_vec());
        lock1.set_lock_version(10);
        lock1.set_key(b"k1".to_vec());
        lock1.set_txn_size(2);
        lock1.set_lock_ttl(100);
        lock1.set_lock_type(Op::Lock);
        let mut lock2 = lock1.clone();
        lock2.set_key(b"k2".to_vec());

        storage
            .sched_txn_command(
                commands::CheckSecondaryLocks::new(
                    vec![k1.clone(), k2.clone()],
                    10.into(),
                    Context::default(),
                ),
                expect_secondary_locks_status_callback(
                    tx.clone(),
                    SecondaryLocksStatus::Locked(vec![lock1, lock2]),
                ),
            )
            .unwrap();
        rx.recv().unwrap();

        // One of the locks are committed

        storage
            .sched_txn_command(
                commands::Commit::new(vec![k1.clone()], 10.into(), 20.into(), Context::default()),
                expect_ok_callback(tx.clone(), 0),
            )
            .unwrap();
        rx.recv().unwrap();

        storage
            .sched_txn_command(
                commands::CheckSecondaryLocks::new(vec![k1, k2], 10.into(), Context::default()),
                expect_secondary_locks_status_callback(
                    tx.clone(),
                    SecondaryLocksStatus::Committed(20.into()),
                ),
            )
            .unwrap();
        rx.recv().unwrap();

        assert_eq!(cm.max_ts(), 10.into());

        // Some of the locks do not exist
        let k3 = Key::from_raw(b"k3");
        let k4 = Key::from_raw(b"k4");

        storage
            .sched_txn_command(
                commands::Prewrite::new(
                    vec![Mutation::make_lock(k3.clone())],
                    b"k".to_vec(),
                    30.into(),
                    100,
                    false,
                    2,
                    TimeStamp::zero(),
                    TimeStamp::default(),
                    None,
                    false,
                    AssertionLevel::Off,
                    Context::default(),
                ),
                expect_ok_callback(tx.clone(), 0),
            )
            .unwrap();
        rx.recv().unwrap();

        storage
            .sched_txn_command(
                commands::CheckSecondaryLocks::new(vec![k3, k4], 10.into(), Context::default()),
                expect_secondary_locks_status_callback(tx, SecondaryLocksStatus::RolledBack),
            )
            .unwrap();
        rx.recv().unwrap();
    }

    fn test_pessimistic_lock_impl(pipelined_pessimistic_lock: bool) {
        let storage = TestStorageBuilder::new(DummyLockManager {}, ApiVersion::V1)
            .pipelined_pessimistic_lock(pipelined_pessimistic_lock)
            .build()
            .unwrap();
        let cm = storage.concurrency_manager.clone();
        let (tx, rx) = channel();
        let (key, val) = (Key::from_raw(b"key"), b"val".to_vec());
        let (key2, val2) = (Key::from_raw(b"key2"), b"val2".to_vec());

        // Key not exist
        for &(return_values, check_existence) in
            &[(false, false), (false, true), (true, false), (true, true)]
        {
            let pessimistic_lock_res = if return_values {
                PessimisticLockRes::Values(vec![None])
            } else if check_existence {
                PessimisticLockRes::Existence(vec![false])
            } else {
                PessimisticLockRes::Empty
            };

            storage
                .sched_txn_command(
                    new_acquire_pessimistic_lock_command(
                        vec![(key.clone(), false)],
                        10,
                        10,
                        return_values,
                        check_existence,
                    ),
                    expect_pessimistic_lock_res_callback(tx.clone(), pessimistic_lock_res.clone()),
                )
                .unwrap();
            rx.recv().unwrap();

            if return_values || check_existence {
                assert_eq!(cm.max_ts(), 10.into());
            }

            // Duplicated command
            storage
                .sched_txn_command(
                    new_acquire_pessimistic_lock_command(
                        vec![(key.clone(), false)],
                        10,
                        10,
                        return_values,
                        check_existence,
                    ),
                    expect_pessimistic_lock_res_callback(tx.clone(), pessimistic_lock_res.clone()),
                )
                .unwrap();
            rx.recv().unwrap();

            delete_pessimistic_lock(&storage, key.clone(), 10, 10);
        }

        storage
            .sched_txn_command(
                new_acquire_pessimistic_lock_command(
                    vec![(key.clone(), false)],
                    10,
                    10,
                    false,
                    false,
                ),
                expect_pessimistic_lock_res_callback(tx.clone(), PessimisticLockRes::Empty),
            )
            .unwrap();
        rx.recv().unwrap();

        // KeyIsLocked
        for &(return_values, check_existence) in
            &[(false, false), (false, true), (true, false), (true, true)]
        {
            storage
                .sched_txn_command(
                    new_acquire_pessimistic_lock_command(
                        vec![(key.clone(), false)],
                        20,
                        20,
                        return_values,
                        check_existence,
                    ),
                    expect_fail_callback(tx.clone(), 0, |e| match e {
                        Error(box ErrorInner::Txn(TxnError(box TxnErrorInner::Mvcc(
                            mvcc::Error(box mvcc::ErrorInner::KeyIsLocked(_)),
                        )))) => (),
                        e => panic!("unexpected error chain: {:?}", e),
                    }),
                )
                .unwrap();
            // The DummyLockManager consumes the Msg::WaitForLock.
            rx.recv_timeout(Duration::from_millis(100)).unwrap_err();
        }

        // Needn't update max_ts when failing to read value
        assert_eq!(cm.max_ts(), 10.into());

        // Put key and key2.
        storage
            .sched_txn_command(
                commands::PrewritePessimistic::new(
                    vec![
                        (Mutation::make_put(key.clone(), val.clone()), true),
                        (Mutation::make_put(key2.clone(), val2.clone()), false),
                    ],
                    key.to_raw().unwrap(),
                    10.into(),
                    3000,
                    10.into(),
                    1,
                    TimeStamp::zero(),
                    TimeStamp::default(),
                    None,
                    false,
                    AssertionLevel::Off,
                    Context::default(),
                ),
                expect_ok_callback(tx.clone(), 0),
            )
            .unwrap();
        rx.recv().unwrap();
        storage
            .sched_txn_command(
                commands::Commit::new(
                    vec![key.clone(), key2.clone()],
                    10.into(),
                    20.into(),
                    Context::default(),
                ),
                expect_ok_callback(tx.clone(), 0),
            )
            .unwrap();
        rx.recv().unwrap();

        // WriteConflict
        for &(return_values, check_existence) in
            &[(false, false), (false, true), (true, false), (true, true)]
        {
            storage
                .sched_txn_command(
                    new_acquire_pessimistic_lock_command(
                        vec![(key.clone(), false)],
                        15,
                        15,
                        return_values,
                        check_existence,
                    ),
                    expect_fail_callback(tx.clone(), 0, |e| match e {
                        Error(box ErrorInner::Txn(TxnError(box TxnErrorInner::Mvcc(
                            mvcc::Error(box mvcc::ErrorInner::WriteConflict { .. }),
                        )))) => (),
                        e => panic!("unexpected error chain: {:?}", e),
                    }),
                )
                .unwrap();
            rx.recv().unwrap();
        }

        // Needn't update max_ts when failing to read value
        assert_eq!(cm.max_ts(), 10.into());

        // Return multiple values
        for &(return_values, check_existence) in
            &[(false, false), (false, true), (true, false), (true, true)]
        {
            let pessimistic_lock_res = if return_values {
                PessimisticLockRes::Values(vec![Some(val.clone()), Some(val2.clone()), None])
            } else if check_existence {
                PessimisticLockRes::Existence(vec![true, true, false])
            } else {
                PessimisticLockRes::Empty
            };
            storage
                .sched_txn_command(
                    new_acquire_pessimistic_lock_command(
                        vec![
                            (key.clone(), false),
                            (key2.clone(), false),
                            (Key::from_raw(b"key3"), false),
                        ],
                        30,
                        30,
                        return_values,
                        check_existence,
                    ),
                    expect_pessimistic_lock_res_callback(tx.clone(), pessimistic_lock_res),
                )
                .unwrap();
            rx.recv().unwrap();

            if return_values || check_existence {
                assert_eq!(cm.max_ts(), 30.into());
            }

            delete_pessimistic_lock(&storage, key.clone(), 30, 30);
        }
    }

    #[test]
    fn test_pessimistic_lock() {
        test_pessimistic_lock_impl(false);
        test_pessimistic_lock_impl(true);
    }

    #[allow(clippy::large_enum_variant)]
    pub enum Msg {
        WaitFor {
            start_ts: TimeStamp,
            cb: StorageCallback,
            pr: ProcessResult,
            lock: Lock,
            is_first_lock: bool,
            timeout: Option<WaitTimeout>,
            diag_ctx: DiagnosticContext,
        },

        WakeUp {
            lock_ts: TimeStamp,
            hashes: Vec<u64>,
            commit_ts: TimeStamp,
            is_pessimistic_txn: bool,
        },
    }

    // `ProxyLockMgr` sends all msgs it received to `Sender`.
    // It's used to check whether we send right messages to lock manager.
    #[derive(Clone)]
    pub struct ProxyLockMgr {
        tx: Sender<Msg>,
        has_waiter: Arc<AtomicBool>,
    }

    impl ProxyLockMgr {
        pub fn new(tx: Sender<Msg>) -> Self {
            Self {
                tx,
                has_waiter: Arc::new(AtomicBool::new(false)),
            }
        }

        pub fn set_has_waiter(&mut self, has_waiter: bool) {
            self.has_waiter.store(has_waiter, Ordering::Relaxed);
        }
    }

    impl LockManager for ProxyLockMgr {
        fn wait_for(
            &self,
            start_ts: TimeStamp,
            cb: StorageCallback,
            pr: ProcessResult,
            lock: Lock,
            is_first_lock: bool,
            timeout: Option<WaitTimeout>,
            diag_ctx: DiagnosticContext,
        ) {
            self.tx
                .send(Msg::WaitFor {
                    start_ts,
                    cb,
                    pr,
                    lock,
                    is_first_lock,
                    timeout,
                    diag_ctx,
                })
                .unwrap();
        }

        fn wake_up(
            &self,
            lock_ts: TimeStamp,
            hashes: Vec<u64>,
            commit_ts: TimeStamp,
            is_pessimistic_txn: bool,
        ) {
            self.tx
                .send(Msg::WakeUp {
                    lock_ts,
                    hashes,
                    commit_ts,
                    is_pessimistic_txn,
                })
                .unwrap();
        }

        fn has_waiter(&self) -> bool {
            self.has_waiter.load(Ordering::Relaxed)
        }

        fn dump_wait_for_entries(&self, _cb: waiter_manager::Callback) {
            unimplemented!()
        }
    }

    // Test whether `Storage` sends right wait-for-lock msgs to `LockManager`.
    #[test]
    fn validate_wait_for_lock_msg() {
        let (msg_tx, msg_rx) = channel();
        let storage = TestStorageBuilder::from_engine_and_lock_mgr(
            TestEngineBuilder::new().build().unwrap(),
            ProxyLockMgr::new(msg_tx),
            ApiVersion::V1,
        )
        .build()
        .unwrap();

        let (k, v) = (b"k".to_vec(), b"v".to_vec());
        let (tx, rx) = channel();
        // Write lock-k.
        storage
            .sched_txn_command(
                commands::Prewrite::with_defaults(
                    vec![Mutation::make_put(Key::from_raw(&k), v)],
                    k.clone(),
                    10.into(),
                ),
                expect_ok_callback(tx.clone(), 0),
            )
            .unwrap();
        rx.recv().unwrap();
        // No wait for msg
        assert!(msg_rx.try_recv().is_err());

        // Meet lock-k.
        storage
            .sched_txn_command(
                commands::AcquirePessimisticLock::new(
                    vec![(Key::from_raw(b"foo"), false), (Key::from_raw(&k), false)],
                    k.clone(),
                    20.into(),
                    3000,
                    true,
                    20.into(),
                    Some(WaitTimeout::Millis(100)),
                    false,
                    21.into(),
                    OldValues::default(),
                    false,
                    Context::default(),
                ),
                expect_ok_callback(tx, 0),
            )
            .unwrap();
        // The transaction should be waiting for lock released so cb won't be called.
        rx.recv_timeout(Duration::from_millis(500)).unwrap_err();

        let msg = msg_rx.try_recv().unwrap();
        // Check msg validation.
        match msg {
            Msg::WaitFor {
                start_ts,
                pr,
                lock,
                is_first_lock,
                timeout,
                ..
            } => {
                assert_eq!(start_ts, TimeStamp::new(20));
                assert_eq!(
                    lock,
                    Lock {
                        ts: 10.into(),
                        hash: Key::from_raw(&k).gen_hash(),
                    }
                );
                assert_eq!(is_first_lock, true);
                assert_eq!(timeout, Some(WaitTimeout::Millis(100)));
                match pr {
                    ProcessResult::PessimisticLockRes { res } => match res {
                        Err(Error(box ErrorInner::Txn(TxnError(box TxnErrorInner::Mvcc(
                            MvccError(box MvccErrorInner::KeyIsLocked(info)),
                        ))))) => {
                            assert_eq!(info.get_key(), k.as_slice());
                            assert_eq!(info.get_primary_lock(), k.as_slice());
                            assert_eq!(info.get_lock_version(), 10);
                        }
                        _ => panic!("unexpected error"),
                    },
                    _ => panic!("unexpected process result"),
                };
            }

            _ => panic!("unexpected msg"),
        }
    }

    // Test whether `Storage` sends right wake-up msgs to `LockManager`
    #[test]
    fn validate_wake_up_msg() {
        fn assert_wake_up_msg_eq(
            msg: Msg,
            expected_lock_ts: TimeStamp,
            expected_hashes: Vec<u64>,
            expected_commit_ts: TimeStamp,
            expected_is_pessimistic_txn: bool,
        ) {
            match msg {
                Msg::WakeUp {
                    lock_ts,
                    hashes,
                    commit_ts,
                    is_pessimistic_txn,
                } => {
                    assert_eq!(lock_ts, expected_lock_ts);
                    assert_eq!(hashes, expected_hashes);
                    assert_eq!(commit_ts, expected_commit_ts);
                    assert_eq!(is_pessimistic_txn, expected_is_pessimistic_txn);
                }
                _ => panic!("unexpected msg"),
            }
        }

        let (msg_tx, msg_rx) = channel();
        let mut lock_mgr = ProxyLockMgr::new(msg_tx);
        lock_mgr.set_has_waiter(true);
        let storage = TestStorageBuilder::from_engine_and_lock_mgr(
            TestEngineBuilder::new().build().unwrap(),
            lock_mgr,
            ApiVersion::V1,
        )
        .build()
        .unwrap();

        let (tx, rx) = channel();
        let prewrite_locks = |keys: &[Key], ts: TimeStamp| {
            storage
                .sched_txn_command(
                    commands::Prewrite::with_defaults(
                        keys.iter()
                            .map(|k| Mutation::make_put(k.clone(), b"v".to_vec()))
                            .collect(),
                        keys[0].to_raw().unwrap(),
                        ts,
                    ),
                    expect_ok_callback(tx.clone(), 0),
                )
                .unwrap();
            rx.recv().unwrap();
        };
        let acquire_pessimistic_locks = |keys: &[Key], ts: TimeStamp| {
            storage
                .sched_txn_command(
                    new_acquire_pessimistic_lock_command(
                        keys.iter().map(|k| (k.clone(), false)).collect(),
                        ts,
                        ts,
                        false,
                        false,
                    ),
                    expect_ok_callback(tx.clone(), 0),
                )
                .unwrap();
            rx.recv().unwrap();
        };

        let keys = vec![
            Key::from_raw(b"a"),
            Key::from_raw(b"b"),
            Key::from_raw(b"c"),
        ];
        let key_hashes: Vec<u64> = keys.iter().map(|k| k.gen_hash()).collect();

        // Commit
        prewrite_locks(&keys, 10.into());
        // If locks don't exsit, hashes of released locks should be empty.
        for empty_hashes in &[false, true] {
            storage
                .sched_txn_command(
                    commands::Commit::new(keys.clone(), 10.into(), 20.into(), Context::default()),
                    expect_ok_callback(tx.clone(), 0),
                )
                .unwrap();
            rx.recv().unwrap();

            let msg = msg_rx.recv().unwrap();
            let hashes = if *empty_hashes {
                Vec::new()
            } else {
                key_hashes.clone()
            };
            assert_wake_up_msg_eq(msg, 10.into(), hashes, 20.into(), false);
        }

        // Cleanup
        for pessimistic in &[false, true] {
            let mut ts = TimeStamp::new(30);
            if *pessimistic {
                ts.incr();
                acquire_pessimistic_locks(&keys[..1], ts);
            } else {
                prewrite_locks(&keys[..1], ts);
            }
            for empty_hashes in &[false, true] {
                storage
                    .sched_txn_command(
                        commands::Cleanup::new(
                            keys[0].clone(),
                            ts,
                            TimeStamp::max(),
                            Context::default(),
                        ),
                        expect_ok_callback(tx.clone(), 0),
                    )
                    .unwrap();
                rx.recv().unwrap();

                let msg = msg_rx.recv().unwrap();
                let (hashes, pessimistic) = if *empty_hashes {
                    (Vec::new(), false)
                } else {
                    (key_hashes[..1].to_vec(), *pessimistic)
                };
                assert_wake_up_msg_eq(msg, ts, hashes, 0.into(), pessimistic);
            }
        }

        // Rollback
        for pessimistic in &[false, true] {
            let mut ts = TimeStamp::new(40);
            if *pessimistic {
                ts.incr();
                acquire_pessimistic_locks(&keys, ts);
            } else {
                prewrite_locks(&keys, ts);
            }
            for empty_hashes in &[false, true] {
                storage
                    .sched_txn_command(
                        commands::Rollback::new(keys.clone(), ts, Context::default()),
                        expect_ok_callback(tx.clone(), 0),
                    )
                    .unwrap();
                rx.recv().unwrap();

                let msg = msg_rx.recv().unwrap();
                let (hashes, pessimistic) = if *empty_hashes {
                    (Vec::new(), false)
                } else {
                    (key_hashes.clone(), *pessimistic)
                };
                assert_wake_up_msg_eq(msg, ts, hashes, 0.into(), pessimistic);
            }
        }

        // PessimisticRollback
        acquire_pessimistic_locks(&keys, 50.into());
        for empty_hashes in &[false, true] {
            storage
                .sched_txn_command(
                    commands::PessimisticRollback::new(
                        keys.clone(),
                        50.into(),
                        50.into(),
                        Context::default(),
                    ),
                    expect_ok_callback(tx.clone(), 0),
                )
                .unwrap();
            rx.recv().unwrap();

            let msg = msg_rx.recv().unwrap();
            let (hashes, pessimistic) = if *empty_hashes {
                (Vec::new(), false)
            } else {
                (key_hashes.clone(), true)
            };
            assert_wake_up_msg_eq(msg, 50.into(), hashes, 0.into(), pessimistic);
        }

        // ResolveLockLite
        for commit in &[false, true] {
            let mut start_ts = TimeStamp::new(60);
            let commit_ts = if *commit {
                start_ts.incr();
                start_ts.next()
            } else {
                TimeStamp::zero()
            };
            prewrite_locks(&keys, start_ts);
            for empty_hashes in &[false, true] {
                storage
                    .sched_txn_command(
                        commands::ResolveLockLite::new(
                            start_ts,
                            commit_ts,
                            keys.clone(),
                            Context::default(),
                        ),
                        expect_ok_callback(tx.clone(), 0),
                    )
                    .unwrap();
                rx.recv().unwrap();

                let msg = msg_rx.recv().unwrap();
                let hashes = if *empty_hashes {
                    Vec::new()
                } else {
                    key_hashes.clone()
                };
                assert_wake_up_msg_eq(msg, start_ts, hashes, commit_ts, false);
            }
        }

        // ResolveLock
        let mut txn_status = HashMap::default();
        acquire_pessimistic_locks(&keys, 70.into());
        // Rollback start_ts=70
        txn_status.insert(TimeStamp::new(70), TimeStamp::zero());
        let committed_keys = vec![
            Key::from_raw(b"d"),
            Key::from_raw(b"e"),
            Key::from_raw(b"f"),
        ];
        let committed_key_hashes: Vec<u64> = committed_keys.iter().map(|k| k.gen_hash()).collect();
        // Commit start_ts=75
        prewrite_locks(&committed_keys, 75.into());
        txn_status.insert(TimeStamp::new(75), TimeStamp::new(76));
        storage
            .sched_txn_command(
                commands::ResolveLockReadPhase::new(txn_status, None, Context::default()),
                expect_ok_callback(tx.clone(), 0),
            )
            .unwrap();
        rx.recv().unwrap();

        let mut msg1 = msg_rx.recv().unwrap();
        let mut msg2 = msg_rx.recv().unwrap();
        match msg1 {
            Msg::WakeUp { lock_ts, .. } => {
                if lock_ts != TimeStamp::new(70) {
                    // Let msg1 be the msg of rolled back transaction.
                    std::mem::swap(&mut msg1, &mut msg2);
                }
                assert_wake_up_msg_eq(msg1, 70.into(), key_hashes, 0.into(), true);
                assert_wake_up_msg_eq(msg2, 75.into(), committed_key_hashes, 76.into(), false);
            }
            _ => panic!("unexpect msg"),
        }

        // CheckTxnStatus
        let key = Key::from_raw(b"k");
        let start_ts = TimeStamp::compose(100, 0);
        storage
            .sched_txn_command(
                commands::Prewrite::with_lock_ttl(
                    vec![Mutation::make_put(key.clone(), b"v".to_vec())],
                    key.to_raw().unwrap(),
                    start_ts,
                    100,
                ),
                expect_ok_callback(tx.clone(), 0),
            )
            .unwrap();
        rx.recv().unwrap();

        // Not expire
        storage
            .sched_txn_command(
                commands::CheckTxnStatus::new(
                    key.clone(),
                    start_ts,
                    TimeStamp::compose(110, 0),
                    TimeStamp::compose(150, 0),
                    false,
                    false,
                    false,
                    Context::default(),
                ),
                expect_value_callback(
                    tx.clone(),
                    0,
                    TxnStatus::uncommitted(
                        txn_types::Lock::new(
                            LockType::Put,
                            b"k".to_vec(),
                            start_ts,
                            100,
                            Some(b"v".to_vec()),
                            0.into(),
                            0,
                            0.into(),
                        ),
                        false,
                    ),
                ),
            )
            .unwrap();
        rx.recv().unwrap();
        // No msg
        assert!(msg_rx.try_recv().is_err());

        // Expired
        storage
            .sched_txn_command(
                commands::CheckTxnStatus::new(
                    key.clone(),
                    start_ts,
                    TimeStamp::compose(110, 0),
                    TimeStamp::compose(201, 0),
                    false,
                    false,
                    false,
                    Context::default(),
                ),
                expect_value_callback(tx.clone(), 0, TxnStatus::TtlExpire),
            )
            .unwrap();
        rx.recv().unwrap();
        assert_wake_up_msg_eq(
            msg_rx.recv().unwrap(),
            start_ts,
            vec![key.gen_hash()],
            0.into(),
            false,
        );
    }

    #[test]
    fn test_check_memory_locks() {
        let storage = TestStorageBuilder::new(DummyLockManager {}, ApiVersion::V1)
            .build()
            .unwrap();
        let cm = storage.get_concurrency_manager();
        let key = Key::from_raw(b"key");
        let guard = block_on(cm.lock_key(&key));
        guard.with_lock(|lock| {
            *lock = Some(txn_types::Lock::new(
                LockType::Put,
                b"key".to_vec(),
                10.into(),
                100,
                Some(vec![]),
                0.into(),
                1,
                20.into(),
            ));
        });

        let mut ctx = Context::default();
        ctx.set_isolation_level(IsolationLevel::Si);

        // Test get
        let key_error = extract_key_error(
            &block_on(storage.get(ctx.clone(), Key::from_raw(b"key"), 100.into())).unwrap_err(),
        );
        assert_eq!(key_error.get_locked().get_key(), b"key");
        // Ignore memory locks in resolved or committed locks.
        ctx.set_resolved_locks(vec![10]);
        assert!(block_on(storage.get(ctx.clone(), Key::from_raw(b"key"), 100.into())).is_ok());
        ctx.take_resolved_locks();

        // Test batch_get
        let batch_get = |ctx| {
            block_on(storage.batch_get(
                ctx,
                vec![Key::from_raw(b"a"), Key::from_raw(b"key")],
                100.into(),
            ))
        };
        let key_error = extract_key_error(&batch_get(ctx.clone()).unwrap_err());
        assert_eq!(key_error.get_locked().get_key(), b"key");
        // Ignore memory locks in resolved locks.
        ctx.set_resolved_locks(vec![10]);
        assert!(batch_get(ctx.clone()).is_ok());
        ctx.take_resolved_locks();

        // Test scan
        let scan = |ctx, start_key, end_key, reverse| {
            block_on(storage.scan(ctx, start_key, end_key, 10, 0, 100.into(), false, reverse))
        };
        let key_error =
            extract_key_error(&scan(ctx.clone(), Key::from_raw(b"a"), None, false).unwrap_err());
        assert_eq!(key_error.get_locked().get_key(), b"key");
        ctx.set_resolved_locks(vec![10]);
        assert!(scan(ctx.clone(), Key::from_raw(b"a"), None, false).is_ok());
        ctx.take_resolved_locks();
        let key_error =
            extract_key_error(&scan(ctx.clone(), Key::from_raw(b"\xff"), None, true).unwrap_err());
        assert_eq!(key_error.get_locked().get_key(), b"key");
        ctx.set_resolved_locks(vec![10]);
        assert!(scan(ctx.clone(), Key::from_raw(b"\xff"), None, false).is_ok());
        ctx.take_resolved_locks();
        // Ignore memory locks in resolved or committed locks.

        // Test batch_get_command
        let mut req1 = GetRequest::default();
        req1.set_context(ctx.clone());
        req1.set_key(b"a".to_vec());
        req1.set_version(50);
        let mut req2 = GetRequest::default();
        req2.set_context(ctx);
        req2.set_key(b"key".to_vec());
        req2.set_version(100);
        let batch_get_command = |req2| {
            let consumer = GetConsumer::new();
            block_on(storage.batch_get_command(
                vec![req1.clone(), req2],
                vec![1, 2],
                consumer.clone(),
                Instant::now(),
            ))
            .unwrap();
            consumer.take_data()
        };
        let res = batch_get_command(req2.clone());
        assert!(res[0].is_ok());
        let key_error = extract_key_error(res[1].as_ref().unwrap_err());
        assert_eq!(key_error.get_locked().get_key(), b"key");
        // Ignore memory locks in resolved or committed locks.
        req2.mut_context().set_resolved_locks(vec![10]);
        let res = batch_get_command(req2.clone());
        assert!(res[0].is_ok());
        assert!(res[1].is_ok());
        req2.mut_context().take_resolved_locks();
    }

    #[test]
    fn test_read_access_locks() {
        let storage = TestStorageBuilder::new(DummyLockManager {}, ApiVersion::V1)
            .build()
            .unwrap();

        let (k1, v1) = (b"k1".to_vec(), b"v1".to_vec());
        let (k2, v2) = (b"k2".to_vec(), b"v2".to_vec());
        let (tx, rx) = channel();
        storage
            .sched_txn_command(
                commands::Prewrite::with_defaults(
                    vec![
                        Mutation::make_put(Key::from_raw(&k1), v1.clone()),
                        Mutation::make_put(Key::from_raw(&k2), v2.clone()),
                    ],
                    k1.clone(),
                    100.into(),
                ),
                expect_ok_callback(tx, 0),
            )
            .unwrap();
        rx.recv().unwrap();

        let mut ctx = Context::default();
        ctx.set_isolation_level(IsolationLevel::Si);
        ctx.set_committed_locks(vec![100]);
        // get
        assert_eq!(
            block_on(storage.get(ctx.clone(), Key::from_raw(&k1), 110.into()))
                .unwrap()
                .0,
            Some(v1.clone())
        );
        // batch get
        let res = block_on(storage.batch_get(
            ctx.clone(),
            vec![Key::from_raw(&k1), Key::from_raw(&k2)],
            110.into(),
        ))
        .unwrap()
        .0;
        if res[0].as_ref().unwrap().0 == k1 {
            assert_eq!(&res[0].as_ref().unwrap().1, &v1);
            assert_eq!(&res[1].as_ref().unwrap().1, &v2);
        } else {
            assert_eq!(&res[0].as_ref().unwrap().1, &v2);
            assert_eq!(&res[1].as_ref().unwrap().1, &v1);
        }
        // batch get commands
        let mut req = GetRequest::default();
        req.set_context(ctx.clone());
        req.set_key(k1.clone());
        req.set_version(110);
        let consumer = GetConsumer::new();
        block_on(storage.batch_get_command(vec![req], vec![1], consumer.clone(), Instant::now()))
            .unwrap();
        let res = consumer.take_data();
        assert_eq!(res.len(), 1);
        assert_eq!(res[0].as_ref().unwrap(), &Some(v1.clone()));
        // scan
        for desc in &[false, true] {
            let mut values = vec![
                Some((k1.clone(), v1.clone())),
                Some((k2.clone(), v2.clone())),
            ];
            let mut key = Key::from_raw(b"\x00");
            if *desc {
                key = Key::from_raw(b"\xff");
                values.reverse();
            }
            expect_multi_values(
                values,
                block_on(storage.scan(ctx.clone(), key, None, 1000, 0, 110.into(), false, *desc))
                    .unwrap(),
            );
        }
    }

    #[test]
    fn test_async_commit_prewrite() {
        let storage = TestStorageBuilder::new(DummyLockManager {}, ApiVersion::V1)
            .build()
            .unwrap();
        let cm = storage.concurrency_manager.clone();
        cm.update_max_ts(10.into());

        // Optimistic prewrite
        let (tx, rx) = channel();
        storage
            .sched_txn_command(
                commands::Prewrite::new(
                    vec![
                        Mutation::make_put(Key::from_raw(b"a"), b"v".to_vec()),
                        Mutation::make_put(Key::from_raw(b"b"), b"v".to_vec()),
                        Mutation::make_put(Key::from_raw(b"c"), b"v".to_vec()),
                    ],
                    b"c".to_vec(),
                    100.into(),
                    1000,
                    false,
                    3,
                    TimeStamp::default(),
                    TimeStamp::default(),
                    Some(vec![b"a".to_vec(), b"b".to_vec()]),
                    false,
                    AssertionLevel::Off,
                    Context::default(),
                ),
                Box::new(move |res| {
                    tx.send(res).unwrap();
                }),
            )
            .unwrap();
        let res = rx.recv().unwrap().unwrap();
        assert_eq!(res.min_commit_ts, 101.into());

        // Pessimistic prewrite
        let (tx, rx) = channel();
        storage
            .sched_txn_command(
                new_acquire_pessimistic_lock_command(
                    vec![(Key::from_raw(b"d"), false), (Key::from_raw(b"e"), false)],
                    200,
                    300,
                    false,
                    false,
                ),
                expect_ok_callback(tx, 0),
            )
            .unwrap();
        rx.recv().unwrap();

        cm.update_max_ts(1000.into());

        let (tx, rx) = channel();
        storage
            .sched_txn_command(
                commands::PrewritePessimistic::new(
                    vec![
                        (Mutation::make_put(Key::from_raw(b"d"), b"v".to_vec()), true),
                        (Mutation::make_put(Key::from_raw(b"e"), b"v".to_vec()), true),
                    ],
                    b"d".to_vec(),
                    200.into(),
                    1000,
                    400.into(),
                    2,
                    401.into(),
                    TimeStamp::default(),
                    Some(vec![b"e".to_vec()]),
                    false,
                    AssertionLevel::Off,
                    Context::default(),
                ),
                Box::new(move |res| {
                    tx.send(res).unwrap();
                }),
            )
            .unwrap();
        let res = rx.recv().unwrap().unwrap();
        assert_eq!(res.min_commit_ts, 1001.into());
    }

    // This is one of the series of tests to test overlapped timestamps.
    // Overlapped ts means there is a rollback record and a commit record with the same ts.
    // In this test we check that if rollback happens before commit, then they should not have overlapped ts,
    // which is an expected property.
    #[test]
    fn test_overlapped_ts_rollback_before_prewrite() {
        let engine = TestEngineBuilder::new().build().unwrap();
        let storage = TestStorageBuilder::<_, DummyLockManager>::from_engine_and_lock_mgr(
            engine.clone(),
            DummyLockManager {},
            ApiVersion::V1,
        )
        .build()
        .unwrap();

        let (k1, v1) = (b"key1", b"v1");
        let (k2, v2) = (b"key2", b"v2");
        let key1 = Key::from_raw(k1);
        let key2 = Key::from_raw(k2);
        let value1 = v1.to_vec();
        let value2 = v2.to_vec();

        let (tx, rx) = channel();

        // T1 acquires lock on k1, start_ts = 1, for_update_ts = 3
        storage
            .sched_txn_command(
                commands::AcquirePessimisticLock::new(
                    vec![(key1.clone(), false)],
                    k1.to_vec(),
                    1.into(),
                    0,
                    true,
                    3.into(),
                    None,
                    false,
                    0.into(),
                    OldValues::default(),
                    false,
                    Default::default(),
                ),
                expect_ok_callback(tx.clone(), 0),
            )
            .unwrap();
        rx.recv().unwrap();

        // T2 acquires lock on k2, start_ts = 10, for_update_ts = 15
        storage
            .sched_txn_command(
                commands::AcquirePessimisticLock::new(
                    vec![(key2.clone(), false)],
                    k2.to_vec(),
                    10.into(),
                    0,
                    true,
                    15.into(),
                    None,
                    false,
                    0.into(),
                    OldValues::default(),
                    false,
                    Default::default(),
                ),
                expect_ok_callback(tx.clone(), 0),
            )
            .unwrap();
        rx.recv().unwrap();

        // T2 pessimistically prewrites, start_ts = 10, lock ttl = 0
        storage
            .sched_txn_command(
                commands::PrewritePessimistic::new(
                    vec![(Mutation::make_put(key2.clone(), value2.clone()), true)],
                    k2.to_vec(),
                    10.into(),
                    0,
                    15.into(),
                    1,
                    0.into(),
                    100.into(),
                    None,
                    false,
                    AssertionLevel::Off,
                    Default::default(),
                ),
                expect_ok_callback(tx.clone(), 0),
            )
            .unwrap();
        rx.recv().unwrap();

        // T3 checks T2, which rolls back key2 and pushes max_ts to 10
        // use a large timestamp to make the lock expire so key2 will be rolled back.
        storage
            .sched_txn_command(
                commands::CheckTxnStatus::new(
                    key2.clone(),
                    10.into(),
                    ((1 << 18) + 8).into(),
                    ((1 << 18) + 8).into(),
                    true,
                    false,
                    false,
                    Default::default(),
                ),
                expect_ok_callback(tx.clone(), 0),
            )
            .unwrap();
        rx.recv().unwrap();

        must_unlocked(&engine, k2);
        must_written(&engine, k2, 10, 10, WriteType::Rollback);

        // T1 prewrites, start_ts = 1, for_update_ts = 3
        storage
            .sched_txn_command(
                commands::PrewritePessimistic::new(
                    vec![
                        (Mutation::make_put(key1.clone(), value1), true),
                        (Mutation::make_put(key2.clone(), value2), false),
                    ],
                    k1.to_vec(),
                    1.into(),
                    0,
                    3.into(),
                    2,
                    0.into(),
                    (1 << 19).into(),
                    Some(vec![k2.to_vec()]),
                    false,
                    AssertionLevel::Off,
                    Default::default(),
                ),
                expect_ok_callback(tx.clone(), 0),
            )
            .unwrap();
        rx.recv().unwrap();

        // T1.commit_ts must be pushed to be larger than T2.start_ts (if we resolve T1)
        storage
            .sched_txn_command(
                commands::CheckSecondaryLocks::new(vec![key1, key2], 1.into(), Default::default()),
                Box::new(move |res| {
                    let pr = res.unwrap();
                    match pr {
                        SecondaryLocksStatus::Locked(l) => {
                            let min_commit_ts = l
                                .iter()
                                .map(|lock_info| lock_info.min_commit_ts)
                                .max()
                                .unwrap();
                            tx.send(min_commit_ts as i32).unwrap();
                        }
                        _ => unreachable!(),
                    }
                }),
            )
            .unwrap();
        assert!(rx.recv().unwrap() > 10);
    }
    // this test shows that the scheduler take `response_policy` in `WriteResult` serious,
    // ie. call the callback at expected stage when writing to the engine
    #[test]
    fn test_scheduler_response_policy() {
        struct Case<T: 'static + StorageCallbackType + Send> {
            expected_writes: Vec<ExpectedWrite>,

            command: TypedCommand<T>,
            pipelined_pessimistic_lock: bool,
        }

        impl<T: 'static + StorageCallbackType + Send> Case<T> {
            fn run(self) {
                let mut builder =
                    MockEngineBuilder::from_rocks_engine(TestEngineBuilder::new().build().unwrap());
                for expected_write in self.expected_writes {
                    builder = builder.add_expected_write(expected_write)
                }
                let engine = builder.build();
                let mut builder = TestStorageBuilder::from_engine_and_lock_mgr(
                    engine,
                    DummyLockManager {},
                    ApiVersion::V1,
                );
                builder.config.enable_async_apply_prewrite = true;
                if self.pipelined_pessimistic_lock {
                    builder
                        .pipelined_pessimistic_lock
                        .store(true, Ordering::Relaxed);
                }
                let storage = builder.build().unwrap();
                let (tx, rx) = channel();
                storage
                    .sched_txn_command(
                        self.command,
                        Box::new(move |res| {
                            tx.send(res).unwrap();
                        }),
                    )
                    .unwrap();
                rx.recv().unwrap().unwrap();
            }
        }

        let keys = [b"k1", b"k2"];
        let values = [b"v1", b"v2"];
        let mutations = vec![
            Mutation::make_put(Key::from_raw(keys[0]), keys[0].to_vec()),
            Mutation::make_put(Key::from_raw(keys[1]), values[1].to_vec()),
        ];

        let on_applied_case = Case {
            // this case's command return ResponsePolicy::OnApplied
            // tested by `test_response_stage` in command::prewrite
            expected_writes: vec![
                ExpectedWrite::new()
                    .expect_no_committed_cb()
                    .expect_no_proposed_cb(),
                ExpectedWrite::new()
                    .expect_no_committed_cb()
                    .expect_no_proposed_cb(),
            ],

            command: Prewrite::new(
                mutations.clone(),
                keys[0].to_vec(),
                TimeStamp::new(10),
                0,
                false,
                1,
                TimeStamp::default(),
                TimeStamp::default(),
                None,
                false,
                AssertionLevel::Off,
                Context::default(),
            ),
            pipelined_pessimistic_lock: false,
        };
        let on_commited_case = Case {
            // this case's command return ResponsePolicy::OnCommitted
            // tested by `test_response_stage` in command::prewrite
            expected_writes: vec![
                ExpectedWrite::new().expect_committed_cb(),
                ExpectedWrite::new().expect_committed_cb(),
            ],

            command: Prewrite::new(
                mutations,
                keys[0].to_vec(),
                TimeStamp::new(10),
                0,
                false,
                1,
                TimeStamp::default(),
                TimeStamp::default(),
                Some(vec![]),
                false,
                AssertionLevel::Off,
                Context::default(),
            ),
            pipelined_pessimistic_lock: false,
        };
        let on_proposed_case = Case {
            // this case's command return ResponsePolicy::OnProposed
            // untested, but all AcquirePessimisticLock should return ResponsePolicy::OnProposed now
            // and the scheduler expected to take OnProposed serious when
            // enable pipelined pessimistic lock
            expected_writes: vec![
                ExpectedWrite::new().expect_proposed_cb(),
                ExpectedWrite::new().expect_proposed_cb(),
            ],

            command: AcquirePessimisticLock::new(
                keys.iter().map(|&it| (Key::from_raw(it), true)).collect(),
                keys[0].to_vec(),
                TimeStamp::new(10),
                0,
                false,
                TimeStamp::new(11),
                None,
                false,
                TimeStamp::new(12),
                OldValues::default(),
                false,
                Context::default(),
            ),
            pipelined_pessimistic_lock: true,
        };
        let on_proposed_fallback_case = Case {
            // this case's command return ResponsePolicy::OnProposed
            // but when pipelined pessimistic lock is off,
            // the scheduler should fallback to use OnApplied
            expected_writes: vec![
                ExpectedWrite::new().expect_no_proposed_cb(),
                ExpectedWrite::new().expect_no_proposed_cb(),
            ],

            command: AcquirePessimisticLock::new(
                keys.iter().map(|&it| (Key::from_raw(it), true)).collect(),
                keys[0].to_vec(),
                TimeStamp::new(10),
                0,
                false,
                TimeStamp::new(11),
                None,
                false,
                TimeStamp::new(12),
                OldValues::default(),
                false,
                Context::default(),
            ),
            pipelined_pessimistic_lock: false,
        };

        on_applied_case.run();
        on_commited_case.run();
        on_proposed_case.run();
        on_proposed_fallback_case.run();
    }

    #[test]
    fn test_resolve_commit_pessimistic_locks() {
        let storage = TestStorageBuilder::new(DummyLockManager {}, ApiVersion::V1)
            .build()
            .unwrap();
        let (tx, rx) = channel();

        // Pessimistically lock k1, k2, k3, k4, after the pessimistic retry k2 is no longer needed
        // and the pessimistic lock on k2 is left.
        storage
            .sched_txn_command(
                new_acquire_pessimistic_lock_command(
                    vec![
                        (Key::from_raw(b"k1"), false),
                        (Key::from_raw(b"k2"), false),
                        (Key::from_raw(b"k3"), false),
                        (Key::from_raw(b"k4"), false),
                        (Key::from_raw(b"k5"), false),
                        (Key::from_raw(b"k6"), false),
                    ],
                    10,
                    10,
                    false,
                    false,
                ),
                expect_ok_callback(tx.clone(), 0),
            )
            .unwrap();
        rx.recv().unwrap();

        // Prewrite keys except the k2.
        storage
            .sched_txn_command(
                commands::PrewritePessimistic::with_defaults(
                    vec![
                        (
                            Mutation::make_put(Key::from_raw(b"k1"), b"v1".to_vec()),
                            true,
                        ),
                        (
                            Mutation::make_put(Key::from_raw(b"k3"), b"v2".to_vec()),
                            true,
                        ),
                        (
                            Mutation::make_put(Key::from_raw(b"k4"), b"v4".to_vec()),
                            true,
                        ),
                        (
                            Mutation::make_put(Key::from_raw(b"k5"), b"v5".to_vec()),
                            true,
                        ),
                        (
                            Mutation::make_put(Key::from_raw(b"k6"), b"v6".to_vec()),
                            true,
                        ),
                    ],
                    b"k1".to_vec(),
                    10.into(),
                    10.into(),
                ),
                expect_ok_callback(tx.clone(), 0),
            )
            .unwrap();
        rx.recv().unwrap();

        // Commit the primary key.
        storage
            .sched_txn_command(
                commands::Commit::new(
                    vec![Key::from_raw(b"k1")],
                    10.into(),
                    20.into(),
                    Context::default(),
                ),
                expect_ok_callback(tx.clone(), 0),
            )
            .unwrap();
        rx.recv().unwrap();

        // Pessimistically rollback the k2 lock.
        // Non lite lock resolve on k1 and k2, there should no errors as lock on k2 is pessimistic type.
        must_rollback(&storage.engine, b"k2", 10, false);
        let mut temp_map = HashMap::default();
        temp_map.insert(10.into(), 20.into());
        storage
            .sched_txn_command(
                commands::ResolveLock::new(
                    temp_map.clone(),
                    None,
                    vec![
                        (
                            Key::from_raw(b"k1"),
                            mvcc::Lock::new(
                                mvcc::LockType::Put,
                                b"k1".to_vec(),
                                10.into(),
                                20,
                                Some(b"v1".to_vec()),
                                10.into(),
                                0,
                                11.into(),
                            ),
                        ),
                        (
                            Key::from_raw(b"k2"),
                            mvcc::Lock::new(
                                mvcc::LockType::Pessimistic,
                                b"k1".to_vec(),
                                10.into(),
                                20,
                                None,
                                10.into(),
                                0,
                                11.into(),
                            ),
                        ),
                    ],
                    Context::default(),
                ),
                expect_ok_callback(tx.clone(), 0),
            )
            .unwrap();
        rx.recv().unwrap();

        // Non lite lock resolve on k3 and k4, there should be no errors.
        storage
            .sched_txn_command(
                commands::ResolveLock::new(
                    temp_map.clone(),
                    None,
                    vec![
                        (
                            Key::from_raw(b"k3"),
                            mvcc::Lock::new(
                                mvcc::LockType::Put,
                                b"k1".to_vec(),
                                10.into(),
                                20,
                                Some(b"v3".to_vec()),
                                10.into(),
                                0,
                                11.into(),
                            ),
                        ),
                        (
                            Key::from_raw(b"k4"),
                            mvcc::Lock::new(
                                mvcc::LockType::Put,
                                b"k1".to_vec(),
                                10.into(),
                                20,
                                Some(b"v4".to_vec()),
                                10.into(),
                                0,
                                11.into(),
                            ),
                        ),
                    ],
                    Context::default(),
                ),
                expect_ok_callback(tx.clone(), 0),
            )
            .unwrap();
        rx.recv().unwrap();

        // Unlock the k6 first.
        // Non lite lock resolve on k5 and k6, error should be reported.
        must_rollback(&storage.engine, b"k6", 10, true);
        storage
            .sched_txn_command(
                commands::ResolveLock::new(
                    temp_map,
                    None,
                    vec![
                        (
                            Key::from_raw(b"k5"),
                            mvcc::Lock::new(
                                mvcc::LockType::Put,
                                b"k1".to_vec(),
                                10.into(),
                                20,
                                Some(b"v5".to_vec()),
                                10.into(),
                                0,
                                11.into(),
                            ),
                        ),
                        (
                            Key::from_raw(b"k6"),
                            mvcc::Lock::new(
                                mvcc::LockType::Put,
                                b"k1".to_vec(),
                                10.into(),
                                20,
                                Some(b"v6".to_vec()),
                                10.into(),
                                0,
                                11.into(),
                            ),
                        ),
                    ],
                    Context::default(),
                ),
                expect_fail_callback(tx, 6, |e| match e {
                    Error(box ErrorInner::Txn(TxnError(box TxnErrorInner::Mvcc(mvcc::Error(
                        box mvcc::ErrorInner::TxnLockNotFound { .. },
                    ))))) => (),
                    e => panic!("unexpected error chain: {:?}", e),
                }),
            )
            .unwrap();
        rx.recv().unwrap();
    }

    // Test check_api_version.
    // See the following for detail:
    //   * rfc: https://github.com/tikv/rfcs/blob/master/text/0069-api-v2.md.
    //   * proto: https://github.com/pingcap/kvproto/blob/master/proto/kvrpcpb.proto, enum APIVersion.
    #[test]
    fn test_check_api_version() {
        use error_code::storage::*;

        const TIDB_KEY_CASE: &[u8] = b"t_a";
        const TXN_KEY_CASE: &[u8] = b"x\0a";
        const RAW_KEY_CASE: &[u8] = b"r\0a";

        let test_data = vec![
            // storage api_version = V1, for backward compatible.
            (
                ApiVersion::V1,                    // storage api_version
                ApiVersion::V1,                    // request api_version
                CommandKind::get,                  // command kind
                vec![TIDB_KEY_CASE, RAW_KEY_CASE], // keys
                None,                              // expected error code
            ),
            (
                ApiVersion::V1,
                ApiVersion::V1,
                CommandKind::raw_get,
                vec![RAW_KEY_CASE, TXN_KEY_CASE],
                None,
            ),
            // storage api_version = V1ttl, allow RawKV request only.
            (
                ApiVersion::V1ttl,
                ApiVersion::V1,
                CommandKind::raw_get,
                vec![RAW_KEY_CASE],
                None,
            ),
            (
                ApiVersion::V1ttl,
                ApiVersion::V1,
                CommandKind::get,
                vec![TIDB_KEY_CASE],
                Some(API_VERSION_NOT_MATCHED),
            ),
            // storage api_version = V1, reject V2 request.
            (
                ApiVersion::V1,
                ApiVersion::V2,
                CommandKind::get,
                vec![TIDB_KEY_CASE],
                Some(API_VERSION_NOT_MATCHED),
            ),
            // storage api_version = V2.
            // backward compatible for TiDB request, and TiDB request only.
            (
                ApiVersion::V2,
                ApiVersion::V1,
                CommandKind::get,
                vec![TIDB_KEY_CASE, TIDB_KEY_CASE],
                None,
            ),
            (
                ApiVersion::V2,
                ApiVersion::V1,
                CommandKind::raw_get,
                vec![TIDB_KEY_CASE, TIDB_KEY_CASE],
                Some(API_VERSION_NOT_MATCHED),
            ),
            (
                ApiVersion::V2,
                ApiVersion::V1,
                CommandKind::get,
                vec![TIDB_KEY_CASE, TXN_KEY_CASE],
                Some(INVALID_KEY_MODE),
            ),
            (
                ApiVersion::V2,
                ApiVersion::V1,
                CommandKind::get,
                vec![RAW_KEY_CASE],
                Some(INVALID_KEY_MODE),
            ),
            // V2 api validation.
            (
                ApiVersion::V2,
                ApiVersion::V2,
                CommandKind::get,
                vec![TXN_KEY_CASE],
                None,
            ),
            (
                ApiVersion::V2,
                ApiVersion::V2,
                CommandKind::raw_get,
                vec![RAW_KEY_CASE, RAW_KEY_CASE],
                None,
            ),
            (
                ApiVersion::V2,
                ApiVersion::V2,
                CommandKind::get,
                vec![RAW_KEY_CASE, TXN_KEY_CASE],
                Some(INVALID_KEY_MODE),
            ),
            (
                ApiVersion::V2,
                ApiVersion::V2,
                CommandKind::raw_get,
                vec![RAW_KEY_CASE, TXN_KEY_CASE],
                Some(INVALID_KEY_MODE),
            ),
            (
                ApiVersion::V2,
                ApiVersion::V2,
                CommandKind::get,
                vec![TIDB_KEY_CASE],
                Some(INVALID_KEY_MODE),
            ),
        ];

        for (i, (storage_api_version, req_api_version, cmd, keys, err)) in
            test_data.into_iter().enumerate()
        {
            let res = Storage::<RocksEngine, DummyLockManager>::check_api_version(
                storage_api_version,
                req_api_version,
                cmd,
                keys,
            );
            if let Some(err) = err {
                assert!(res.is_err(), "case {}", i);
                assert_eq!(res.unwrap_err().error_code(), err, "case {}", i);
            } else {
                assert!(res.is_ok(), "case {}", i);
            }
        }
    }

    #[test]
    #[allow(clippy::type_complexity)]
    fn test_check_api_version_ranges() {
        use error_code::storage::*;

        const TIDB_KEY_CASE: &[(Option<&[u8]>, Option<&[u8]>)] = &[
            (Some(b"t_a"), Some(b"t_z")),
            (Some(b"t"), Some(b"u")),
            (Some(b"m"), Some(b"n")),
            (Some(b"m_a"), Some(b"m_z")),
        ];
        const TXN_KEY_CASE: &[(Option<&[u8]>, Option<&[u8]>)] =
            &[(Some(b"x\0a"), Some(b"x\0z")), (Some(b"x"), Some(b"y"))];
        const RAW_KEY_CASE: &[(Option<&[u8]>, Option<&[u8]>)] =
            &[(Some(b"r\0a"), Some(b"r\0z")), (Some(b"r"), Some(b"s"))];
        // The cases that should fail in API V2
        const TIDB_KEY_CASE_APIV2_ERR: &[(Option<&[u8]>, Option<&[u8]>)] = &[
            (Some(b"t_a"), Some(b"ua")),
            (Some(b"t"), None),
            (None, Some(b"t_z")),
            (Some(b"m_a"), Some(b"na")),
            (Some(b"m"), None),
            (None, Some(b"m_z")),
        ];
        const TXN_KEY_CASE_APIV2_ERR: &[(Option<&[u8]>, Option<&[u8]>)] = &[
            (Some(b"x\0a"), Some(b"ya")),
            (Some(b"x"), None),
            (None, Some(b"x\0z")),
        ];
        const RAW_KEY_CASE_APIV2_ERR: &[(Option<&[u8]>, Option<&[u8]>)] = &[
            (Some(b"r\0a"), Some(b"sa")),
            (Some(b"r"), None),
            (None, Some(b"r\0z")),
        ];

        let test_case = |storage_api_version,
                         req_api_version,
                         cmd,
                         range: &[(Option<&[u8]>, Option<&[u8]>)],
                         err| {
            let res = Storage::<RocksEngine, DummyLockManager>::check_api_version_ranges(
                storage_api_version,
                req_api_version,
                cmd,
                range.iter().cloned(),
            );
            if let Some(err) = err {
                assert!(res.is_err());
                assert_eq!(res.unwrap_err().error_code(), err);
            } else {
                assert!(res.is_ok());
            }
        };

        // storage api_version = V1, for backward compatible.
        test_case(
            ApiVersion::V1,    // storage api_version
            ApiVersion::V1,    // request api_version
            CommandKind::scan, // command kind
            TIDB_KEY_CASE,     // ranges
            None,              // expected error code
        );
        test_case(
            ApiVersion::V1,
            ApiVersion::V1,
            CommandKind::raw_scan,
            TIDB_KEY_CASE,
            None,
        );
        test_case(
            ApiVersion::V1,
            ApiVersion::V1,
            CommandKind::raw_scan,
            TIDB_KEY_CASE_APIV2_ERR,
            None,
        );
        // storage api_version = V1ttl, allow RawKV request only.
        test_case(
            ApiVersion::V1ttl,
            ApiVersion::V1,
            CommandKind::raw_scan,
            RAW_KEY_CASE,
            None,
        );
        test_case(
            ApiVersion::V1ttl,
            ApiVersion::V1,
            CommandKind::raw_scan,
            RAW_KEY_CASE_APIV2_ERR,
            None,
        );
        test_case(
            ApiVersion::V1ttl,
            ApiVersion::V1,
            CommandKind::scan,
            TIDB_KEY_CASE,
            Some(API_VERSION_NOT_MATCHED),
        );
        // storage api_version = V1, reject V2 request.
        test_case(
            ApiVersion::V1,
            ApiVersion::V2,
            CommandKind::scan,
            TIDB_KEY_CASE,
            Some(API_VERSION_NOT_MATCHED),
        );
        // storage api_version = V2.
        // backward compatible for TiDB request, and TiDB request only.
        test_case(
            ApiVersion::V2,
            ApiVersion::V1,
            CommandKind::scan,
            TIDB_KEY_CASE,
            None,
        );
        test_case(
            ApiVersion::V2,
            ApiVersion::V1,
            CommandKind::raw_scan,
            TIDB_KEY_CASE,
            Some(API_VERSION_NOT_MATCHED),
        );
        test_case(
            ApiVersion::V2,
            ApiVersion::V1,
            CommandKind::scan,
            TXN_KEY_CASE,
            Some(INVALID_KEY_MODE),
        );
        test_case(
            ApiVersion::V2,
            ApiVersion::V1,
            CommandKind::scan,
            RAW_KEY_CASE,
            Some(INVALID_KEY_MODE),
        );
        // V2 api validation.
        test_case(
            ApiVersion::V2,
            ApiVersion::V2,
            CommandKind::scan,
            TXN_KEY_CASE,
            None,
        );
        test_case(
            ApiVersion::V2,
            ApiVersion::V2,
            CommandKind::raw_scan,
            RAW_KEY_CASE,
            None,
        );
        test_case(
            ApiVersion::V2,
            ApiVersion::V2,
            CommandKind::scan,
            RAW_KEY_CASE,
            Some(INVALID_KEY_MODE),
        );
        test_case(
            ApiVersion::V2,
            ApiVersion::V2,
            CommandKind::raw_scan,
            TXN_KEY_CASE,
            Some(INVALID_KEY_MODE),
        );
        test_case(
            ApiVersion::V2,
            ApiVersion::V2,
            CommandKind::scan,
            TIDB_KEY_CASE,
            Some(INVALID_KEY_MODE),
        );

        for range in TIDB_KEY_CASE_APIV2_ERR {
            test_case(
                ApiVersion::V2,
                ApiVersion::V1,
                CommandKind::scan,
                &[*range],
                Some(INVALID_KEY_MODE),
            );
        }
        for range in TXN_KEY_CASE_APIV2_ERR {
            test_case(
                ApiVersion::V2,
                ApiVersion::V2,
                CommandKind::scan,
                &[*range],
                Some(INVALID_KEY_MODE),
            );
        }
        for range in RAW_KEY_CASE_APIV2_ERR {
            test_case(
                ApiVersion::V2,
                ApiVersion::V2,
                CommandKind::raw_scan,
                &[*range],
                Some(INVALID_KEY_MODE),
            );
        }
    }

    #[test]
    fn test_write_in_memory_pessimistic_locks() {
        let txn_ext = Arc::new(TxnExt::default());
        let storage = TestStorageBuilder::new(DummyLockManager {}, ApiVersion::V1)
            .pipelined_pessimistic_lock(true)
            .in_memory_pessimistic_lock(true)
            .build_for_txn(txn_ext.clone())
            .unwrap();
        let (tx, rx) = channel();

        let k1 = Key::from_raw(b"k1");
        storage
            .sched_txn_command(
                new_acquire_pessimistic_lock_command(
                    vec![(k1.clone(), false)],
                    10,
                    10,
                    false,
                    false,
                ),
                expect_ok_callback(tx, 0),
            )
            .unwrap();
        rx.recv().unwrap();

        {
            let pessimistic_locks = txn_ext.pessimistic_locks.read();
            let lock = pessimistic_locks.get(&k1).unwrap();
            assert_eq!(
                lock,
                &(
                    PessimisticLock {
                        primary: Box::new(*b"k1"),
                        start_ts: 10.into(),
                        ttl: 3000,
                        for_update_ts: 10.into(),
                        min_commit_ts: 11.into(),
                    },
                    false
                )
            );
        }

        let (tx, rx) = channel();
        // The written in-memory pessimistic lock should be visible, so the new lock request should fail.
        storage
            .sched_txn_command(
                new_acquire_pessimistic_lock_command(
                    vec![(k1.clone(), false)],
                    20,
                    20,
                    false,
                    false,
                ),
                Box::new(move |res| {
                    tx.send(res).unwrap();
                }),
            )
            .unwrap();
        // DummyLockManager just drops the callback, so it will fail to receive anything.
        assert!(rx.recv().is_err());

        let (tx, rx) = channel();
        storage
            .sched_txn_command(
                commands::PrewritePessimistic::new(
                    vec![(Mutation::make_put(k1.clone(), b"v".to_vec()), true)],
                    b"k1".to_vec(),
                    10.into(),
                    3000,
                    10.into(),
                    1,
                    20.into(),
                    TimeStamp::default(),
                    None,
                    false,
                    AssertionLevel::Off,
                    Context::default(),
                ),
                Box::new(move |res| {
                    tx.send(res).unwrap();
                }),
            )
            .unwrap();
        assert!(rx.recv().unwrap().is_ok());
        // After prewrite, the memory lock should be removed.
        {
            let pessimistic_locks = txn_ext.pessimistic_locks.read();
            assert!(pessimistic_locks.get(&k1).is_none());
        }
    }

    #[test]
    fn test_disable_in_memory_pessimistic_locks() {
        let txn_ext = Arc::new(TxnExt::default());
        let storage = TestStorageBuilder::new(DummyLockManager {}, ApiVersion::V1)
            .pipelined_pessimistic_lock(true)
            .in_memory_pessimistic_lock(false)
            .build_for_txn(txn_ext.clone())
            .unwrap();
        let (tx, rx) = channel();

        let k1 = Key::from_raw(b"k1");
        storage
            .sched_txn_command(
                new_acquire_pessimistic_lock_command(
                    vec![(k1.clone(), false)],
                    10,
                    10,
                    false,
                    false,
                ),
                expect_ok_callback(tx, 0),
            )
            .unwrap();
        rx.recv().unwrap();
        // When disabling in-memory pessimistic lock, the lock map should remain unchanged.
        assert!(txn_ext.pessimistic_locks.read().is_empty());

        let (tx, rx) = channel();
        storage
            .sched_txn_command(
                commands::PrewritePessimistic::new(
                    vec![(Mutation::make_put(k1, b"v".to_vec()), true)],
                    b"k1".to_vec(),
                    10.into(),
                    3000,
                    10.into(),
                    1,
                    20.into(),
                    TimeStamp::default(),
                    None,
                    false,
                    AssertionLevel::Off,
                    Context::default(),
                ),
                Box::new(move |res| {
                    tx.send(res).unwrap();
                }),
            )
            .unwrap();
        // Prewrite still succeeds
        assert!(rx.recv().unwrap().is_ok());
    }
}<|MERGE_RESOLUTION|>--- conflicted
+++ resolved
@@ -2727,10 +2727,7 @@
             .build()
             .unwrap();
 
-<<<<<<< HEAD
-=======
         // register causal observer for RawKV API V2
->>>>>>> 1fabdb49
         if let ApiVersion::V2 = api_version {
             let causal_ts_provider = Arc::new(causal_ts::tests::TestProvider::default());
             let causal_ob = causal_ts::CausalObserver::new(causal_ts_provider);
