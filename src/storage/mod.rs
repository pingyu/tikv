--- conflicted
+++ resolved
@@ -81,14 +81,10 @@
     types::StorageCallbackType,
 };
 
-<<<<<<< HEAD
-use api_version::{dispatch_api_version, APIVersion, KeyMode, RawValue, APIV1, APIV1TTL, APIV2};
-=======
 use api_version::{APIVersion, KeyMode, RawValue, APIV1, APIV2};
->>>>>>> 69f1b01a
 use concurrency_manager::ConcurrencyManager;
 use engine_traits::{raw_ttl::ttl_to_expire_ts, CfName, CF_DEFAULT, CF_LOCK, CF_WRITE, DATA_CFS};
-use futures::{future::BoxFuture, prelude::*};
+use futures::prelude::*;
 use kvproto::kvrpcpb::ApiVersion;
 use kvproto::kvrpcpb::{
     ChecksumAlgorithm, CommandPri, Context, GetRequest, IsolationLevel, KeyRange, LockInfo,
@@ -270,10 +266,6 @@
             quota_limiter,
             _phantom: PhantomData,
         })
-    }
-
-    pub fn api_version(&self) -> ApiVersion {
-        self.api_version
     }
 
     /// Get the underlying `Engine` of the `Storage`.
@@ -1478,69 +1470,6 @@
         ctx: Context,
         cf: String,
         key: Vec<u8>,
-<<<<<<< HEAD
-    ) -> BoxFuture<'static, Result<Option<Vec<u8>>>> {
-        dispatch_api_version!(self.api_version, {
-            const CMD: CommandKind = CommandKind::raw_get;
-            let priority = ctx.get_priority();
-            let priority_tag = get_priority_tag(priority);
-            let resource_tag = self
-                .resource_tag_factory
-                .new_tag_with_key_ranges(&ctx, vec![(key.clone(), key.clone())]);
-            let api_version = self.api_version;
-
-            let res = self.read_pool.spawn_handle(
-                async move {
-                    KV_COMMAND_COUNTER_VEC_STATIC.get(CMD).inc();
-                    SCHED_COMMANDS_PRI_COUNTER_VEC_STATIC
-                        .get(priority_tag)
-                        .inc();
-
-                    Self::check_api_version(api_version, ctx.api_version, CMD, [&key])?;
-
-                    let command_duration = tikv_util::time::Instant::now_coarse();
-                    let snap_ctx = SnapContext {
-                        pb_ctx: &ctx,
-                        ..Default::default()
-                    };
-                    let snapshot =
-                        Self::with_tls_engine(|engine| Self::snapshot(engine, snap_ctx)).await?;
-                    let buckets = snapshot.ext().get_buckets();
-                    let store = RawStore::new(snapshot, api_version);
-                    let cf = Self::rawkv_cf(&cf, api_version)?;
-                    {
-                        let begin_instant = Instant::now_coarse();
-                        let mut stats = Statistics::default();
-                        let key = API::encode_raw_key_owned(key, None);
-                        // Keys pass to `tls_collect_query` should be encoded, to get correct keys for region split.
-                        tls_collect_query(
-                            ctx.get_region_id(),
-                            ctx.get_peer(),
-                            key.as_encoded(),
-                            key.as_encoded(),
-                            false,
-                            QueryKind::Get,
-                        );
-                        let r = store
-                            .raw_get_key_value(cf, &key, &mut stats)
-                            .map_err(Error::from);
-                        KV_COMMAND_KEYREAD_HISTOGRAM_STATIC.get(CMD).observe(1_f64);
-                        tls_collect_read_flow(
-                            ctx.get_region_id(),
-                            Some(key.as_encoded()),
-                            Some(key.as_encoded()),
-                            &stats,
-                            buckets.as_ref(),
-                        );
-                        SCHED_PROCESSING_READ_HISTOGRAM_STATIC
-                            .get(CMD)
-                            .observe(begin_instant.saturating_elapsed_secs());
-                        SCHED_HISTOGRAM_VEC_STATIC
-                            .get(CMD)
-                            .observe(command_duration.saturating_elapsed_secs());
-                        r
-                    }
-=======
     ) -> impl Future<Output = Result<Option<Vec<u8>>>> {
         const CMD: CommandKind = CommandKind::raw_get;
         let priority = ctx.get_priority();
@@ -1600,18 +1529,17 @@
                         .get(CMD)
                         .observe(command_duration.saturating_elapsed_secs());
                     r
->>>>>>> 69f1b01a
                 }
-                .in_resource_metering_tag(resource_tag),
-                priority,
-                thread_rng().next_u64(),
-            );
-
-            Box::pin(async move {
-                res.map_err(|_| Error::from(ErrorInner::SchedTooBusy))
-                    .await?
-            })
-        })
+            }
+            .in_resource_metering_tag(resource_tag),
+            priority,
+            thread_rng().next_u64(),
+        );
+
+        async move {
+            res.map_err(|_| Error::from(ErrorInner::SchedTooBusy))
+                .await?
+        }
     }
 
     /// Get the values of a set of raw keys, return a list of `Result`s.
@@ -1620,98 +1548,6 @@
         gets: Vec<RawGetRequest>,
         ids: Vec<u64>,
         consumer: P,
-<<<<<<< HEAD
-    ) -> BoxFuture<'static, Result<()>> {
-        dispatch_api_version!(self.api_version, {
-            const CMD: CommandKind = CommandKind::raw_batch_get_command;
-            // all requests in a batch have the same region, epoch, term, replica_read
-            let priority = gets[0].get_context().get_priority();
-            let priority_tag = get_priority_tag(priority);
-            let api_version = self.api_version;
-
-            // The resource tags of these batched requests are not the same, and it is quite expensive
-            // to distinguish them, so we can find random one of them as a representative.
-            let rand_index = rand::thread_rng().gen_range(0, gets.len());
-            let rand_ctx = gets[rand_index].get_context();
-            let rand_key = gets[rand_index].get_key().to_vec();
-            let resource_tag = self
-                .resource_tag_factory
-                .new_tag_with_key_ranges(rand_ctx, vec![(rand_key.clone(), rand_key)]);
-
-            let res = self.read_pool.spawn_handle(
-                async move {
-                    KV_COMMAND_COUNTER_VEC_STATIC.get(CMD).inc();
-                    SCHED_COMMANDS_PRI_COUNTER_VEC_STATIC
-                        .get(priority_tag)
-                        .inc();
-                    KV_COMMAND_KEYREAD_HISTOGRAM_STATIC
-                        .get(CMD)
-                        .observe(gets.len() as f64);
-
-                    for get in &gets {
-                        Self::check_api_version(
-                            api_version,
-                            get.get_context().api_version,
-                            CMD,
-                            [get.get_key()],
-                        )
-                        .map_err(Error::from)?;
-                    }
-
-                    let command_duration = tikv_util::time::Instant::now_coarse();
-                    let read_id = Some(ThreadReadId::new());
-                    let mut snaps = vec![];
-                    for (req, id) in gets.into_iter().zip(ids) {
-                        let snap_ctx = SnapContext {
-                            pb_ctx: req.get_context(),
-                            read_id: read_id.clone(),
-                            ..Default::default()
-                        };
-                        let snap = Self::with_tls_engine(|engine| Self::snapshot(engine, snap_ctx));
-                        snaps.push((id, req, snap));
-                    }
-                    Self::with_tls_engine(|engine| engine.release_snapshot());
-                    let begin_instant = Instant::now_coarse();
-                    for (id, mut req, snap) in snaps {
-                        let ctx = req.take_context();
-                        let cf = req.take_cf();
-                        let key = req.take_key();
-                        match snap.await {
-                            Ok(snapshot) => {
-                                let mut stats = Statistics::default();
-                                let buckets = snapshot.ext().get_buckets();
-                                let store = RawStore::new(snapshot, api_version);
-                                let key = API::encode_raw_key_owned(key, None);
-                                // Keys pass to `tls_collect_query` should be encoded, to get correct keys for region split.
-                                tls_collect_query(
-                                    ctx.get_region_id(),
-                                    ctx.get_peer(),
-                                    key.as_encoded(),
-                                    key.as_encoded(),
-                                    false,
-                                    QueryKind::Get,
-                                );
-                                match Self::rawkv_cf(&cf, api_version) {
-                                    Ok(cf) => {
-                                        consumer.consume(
-                                            id,
-                                            store
-                                                .raw_get_key_value(cf, &key, &mut stats)
-                                                .map_err(Error::from),
-                                            begin_instant,
-                                        );
-                                        tls_collect_read_flow(
-                                            ctx.get_region_id(),
-                                            Some(key.as_encoded()),
-                                            Some(key.as_encoded()),
-                                            &stats,
-                                            buckets.as_ref(),
-                                        );
-                                    }
-                                    Err(e) => {
-                                        consumer.consume(id, Err(e), begin_instant);
-                                    }
-=======
     ) -> impl Future<Output = Result<()>> {
         const CMD: CommandKind = CommandKind::raw_batch_get_command;
         // all requests in a batch have the same region, epoch, term, replica_read
@@ -1800,32 +1636,31 @@
                                 }
                                 Err(e) => {
                                     consumer.consume(id, Err(e), begin_instant);
->>>>>>> 69f1b01a
                                 }
                             }
-                            Err(e) => {
-                                consumer.consume(id, Err(e), begin_instant);
-                            }
+                        }
+                        Err(e) => {
+                            consumer.consume(id, Err(e), begin_instant);
                         }
                     }
-
-                    SCHED_PROCESSING_READ_HISTOGRAM_STATIC
-                        .get(CMD)
-                        .observe(begin_instant.saturating_elapsed_secs());
-                    SCHED_HISTOGRAM_VEC_STATIC
-                        .get(CMD)
-                        .observe(command_duration.saturating_elapsed_secs());
-                    Ok(())
                 }
-                .in_resource_metering_tag(resource_tag),
-                priority,
-                thread_rng().next_u64(),
-            );
-            Box::pin(async move {
-                res.map_err(|_| Error::from(ErrorInner::SchedTooBusy))
-                    .await?
-            })
-        })
+
+                SCHED_PROCESSING_READ_HISTOGRAM_STATIC
+                    .get(CMD)
+                    .observe(begin_instant.saturating_elapsed_secs());
+                SCHED_HISTOGRAM_VEC_STATIC
+                    .get(CMD)
+                    .observe(command_duration.saturating_elapsed_secs());
+                Ok(())
+            }
+            .in_resource_metering_tag(resource_tag),
+            priority,
+            thread_rng().next_u64(),
+        );
+        async move {
+            res.map_err(|_| Error::from(ErrorInner::SchedTooBusy))
+                .await?
+        }
     }
 
     /// Get the values of some raw keys in a batch.
@@ -1834,26 +1669,6 @@
         ctx: Context,
         cf: String,
         keys: Vec<Vec<u8>>,
-<<<<<<< HEAD
-    ) -> BoxFuture<'static, Result<Vec<Result<KvPair>>>> {
-        dispatch_api_version!(self.api_version, {
-            const CMD: CommandKind = CommandKind::raw_batch_get;
-            let priority = ctx.get_priority();
-            let priority_tag = get_priority_tag(priority);
-            let key_ranges = keys.iter().map(|k| (k.clone(), k.clone())).collect();
-            let resource_tag = self
-                .resource_tag_factory
-                .new_tag_with_key_ranges(&ctx, key_ranges);
-            let api_version = self.api_version;
-
-            let res = self.read_pool.spawn_handle(
-                async move {
-                    let mut key_ranges = vec![];
-                    KV_COMMAND_COUNTER_VEC_STATIC.get(CMD).inc();
-                    SCHED_COMMANDS_PRI_COUNTER_VEC_STATIC
-                        .get(priority_tag)
-                        .inc();
-=======
     ) -> impl Future<Output = Result<Vec<Result<KvPair>>>> {
         const CMD: CommandKind = CommandKind::raw_batch_get;
         let priority = ctx.get_priority();
@@ -1871,77 +1686,21 @@
                 SCHED_COMMANDS_PRI_COUNTER_VEC_STATIC
                     .get(priority_tag)
                     .inc();
->>>>>>> 69f1b01a
-
-                    Self::check_api_version(api_version, ctx.api_version, CMD, &keys)?;
-
-                    let command_duration = tikv_util::time::Instant::now_coarse();
-                    let snap_ctx = SnapContext {
-                        pb_ctx: &ctx,
-                        ..Default::default()
-                    };
-                    let snapshot =
-                        Self::with_tls_engine(|engine| Self::snapshot(engine, snap_ctx)).await?;
-                    let buckets = snapshot.ext().get_buckets();
-                    let store = RawStore::new(snapshot, api_version);
-                    {
-                        let begin_instant = Instant::now_coarse();
-
-<<<<<<< HEAD
-                        let cf = Self::rawkv_cf(&cf, api_version)?;
-                        // no scan_count for this kind of op.
-                        let mut stats = Statistics::default();
-                        let result: Vec<Result<KvPair>> = keys
-                            .into_iter()
-                            .map(|k| API::encode_raw_key_owned(k, None))
-                            .map(|k| {
-                                let mut s = Statistics::default();
-                                let v =
-                                    store.raw_get_key_value(cf, &k, &mut s).map_err(Error::from);
-                                tls_collect_read_flow(
-                                    ctx.get_region_id(),
-                                    Some(k.as_encoded()),
-                                    Some(k.as_encoded()),
-                                    &s,
-                                    buckets.as_ref(),
-                                );
-                                stats.add(&s);
-                                key_ranges.push(build_key_range(
-                                    k.as_encoded(),
-                                    k.as_encoded(),
-                                    false,
-                                ));
-                                (k, v)
-                            })
-                            .filter(|&(_, ref v)| !(v.is_ok() && v.as_ref().unwrap().is_none()))
-                            .map(|(k, v)| match v {
-                                Ok(v) => {
-                                    let (user_key, _) =
-                                        API::decode_raw_key_owned(k, false).unwrap();
-                                    Ok((user_key, v.unwrap()))
-                                }
-                                Err(v) => Err(v),
-                            })
-                            .collect();
-
-                        tls_collect_query_batch(
-                            ctx.get_region_id(),
-                            ctx.get_peer(),
-                            key_ranges,
-                            QueryKind::Get,
-                        );
-                        KV_COMMAND_KEYREAD_HISTOGRAM_STATIC
-                            .get(CMD)
-                            .observe(stats.data.flow_stats.read_keys as f64);
-                        SCHED_PROCESSING_READ_HISTOGRAM_STATIC
-                            .get(CMD)
-                            .observe(begin_instant.saturating_elapsed_secs());
-                        SCHED_HISTOGRAM_VEC_STATIC
-                            .get(CMD)
-                            .observe(command_duration.saturating_elapsed_secs());
-                        Ok(result)
-                    }
-=======
+
+                Self::check_api_version(api_version, ctx.api_version, CMD, &keys)?;
+
+                let command_duration = tikv_util::time::Instant::now_coarse();
+                let snap_ctx = SnapContext {
+                    pb_ctx: &ctx,
+                    ..Default::default()
+                };
+                let snapshot =
+                    Self::with_tls_engine(|engine| Self::snapshot(engine, snap_ctx)).await?;
+                let buckets = snapshot.ext().get_buckets();
+                let store = RawStore::new(snapshot, api_version);
+                {
+                    let begin_instant = Instant::now_coarse();
+
                     let cf = Self::rawkv_cf(&cf, api_version)?;
                     // no scan_count for this kind of op.
                     let mut stats = Statistics::default();
@@ -1988,18 +1747,17 @@
                         .get(CMD)
                         .observe(command_duration.saturating_elapsed_secs());
                     Ok(result)
->>>>>>> 69f1b01a
                 }
-                .in_resource_metering_tag(resource_tag),
-                priority,
-                thread_rng().next_u64(),
-            );
-
-            Box::pin(async move {
-                res.map_err(|_| Error::from(ErrorInner::SchedTooBusy))
-                    .await?
-            })
-        })
+            }
+            .in_resource_metering_tag(resource_tag),
+            priority,
+            thread_rng().next_u64(),
+        );
+
+        async move {
+            res.map_err(|_| Error::from(ErrorInner::SchedTooBusy))
+                .await?
+        }
     }
 
     /// Write a raw key to the storage.
@@ -2012,19 +1770,13 @@
         ttl: u64,
         callback: Callback<()>,
     ) -> Result<()> {
-        dispatch_api_version!(self.api_version, {
-            const CMD: CommandKind = CommandKind::raw_put;
-            let api_version = self.api_version;
-
-            Self::check_api_version(api_version, ctx.api_version, CMD, [&key])?;
-
-<<<<<<< HEAD
-            check_key_size!(Some(&key).into_iter(), self.max_key_size, callback);
-
-            if !API::IS_TTL_ENABLED && ttl != 0 {
-                return Err(Error::from(ErrorInner::TTLNotEnabled));
-            }
-=======
+        const CMD: CommandKind = CommandKind::raw_put;
+        let api_version = self.api_version;
+
+        Self::check_api_version(api_version, ctx.api_version, CMD, [&key])?;
+
+        check_key_size!(Some(&key).into_iter(), self.max_key_size, callback);
+
         if !Api::IS_TTL_ENABLED && ttl != 0 {
             return Err(Error::from(ErrorInner::TTLNotEnabled));
         }
@@ -2039,33 +1791,20 @@
             Api::encode_raw_key_owned(key, None),
             Api::encode_raw_value_owned(raw_value),
         );
->>>>>>> 69f1b01a
-
-            let raw_value = RawValue {
-                user_value: value,
-                expire_ts: ttl_to_expire_ts(ttl),
-                is_delete: false,
-            };
-            let m = Modify::Put(
-                Self::rawkv_cf(&cf, self.api_version)?,
-                API::encode_raw_key_owned(key, None),
-                API::encode_raw_value_owned(raw_value),
-            );
-
-            let mut batch = WriteData::from_modifies(vec![m]);
-            batch.set_allowed_on_disk_almost_full();
-
-            self.engine.async_write(
-                &ctx,
-                batch,
-                Box::new(|res| callback(res.map_err(Error::from))),
-            )?;
-            KV_COMMAND_COUNTER_VEC_STATIC.raw_put.inc();
-            Ok(())
-        })
-    }
-
-    fn raw_batch_put_requests_to_modifies<Api: APIVersion>(
+
+        let mut batch = WriteData::from_modifies(vec![m]);
+        batch.set_allowed_on_disk_almost_full();
+
+        self.engine.async_write(
+            &ctx,
+            batch,
+            Box::new(|res| callback(res.map_err(Error::from))),
+        )?;
+        KV_COMMAND_COUNTER_VEC_STATIC.raw_put.inc();
+        Ok(())
+    }
+
+    fn raw_batch_put_requests_to_modifies(
         cf: CfName,
         pairs: Vec<KvPair>,
         ttls: Vec<u64>,
@@ -2097,38 +1836,6 @@
         Ok(modifies)
     }
 
-    fn raw_batch_put_requests_to_modifies(
-        cf: CfName,
-        pairs: Vec<KvPair>,
-        ttls: Vec<u64>,
-    ) -> Result<Vec<Modify>> {
-        if !Api::IS_TTL_ENABLED {
-            if ttls.iter().any(|&x| x != 0) {
-                return Err(Error::from(ErrorInner::TTLNotEnabled));
-            }
-        } else if ttls.len() != pairs.len() {
-            return Err(Error::from(ErrorInner::TTLsLenNotEqualsToPairs));
-        }
-
-        let modifies = pairs
-            .into_iter()
-            .zip(ttls)
-            .map(|((k, v), ttl)| {
-                let raw_value = RawValue {
-                    user_value: v,
-                    expire_ts: ttl_to_expire_ts(ttl),
-                    is_delete: false,
-                };
-                Modify::Put(
-                    cf,
-                    Api::encode_raw_key_owned(k, None),
-                    Api::encode_raw_value_owned(raw_value),
-                )
-            })
-            .collect();
-        Ok(modifies)
-    }
-
     /// Write some keys to the storage in a batch.
     pub fn raw_batch_put(
         &self,
@@ -2138,23 +1845,6 @@
         ttls: Vec<u64>,
         callback: Callback<()>,
     ) -> Result<()> {
-<<<<<<< HEAD
-        dispatch_api_version!(self.api_version, {
-            Self::check_api_version(
-                self.api_version,
-                ctx.api_version,
-                CommandKind::raw_batch_put,
-                pairs.iter().map(|(ref k, _)| k),
-            )?;
-
-            let cf = Self::rawkv_cf(&cf, self.api_version)?;
-
-            check_key_size!(
-                pairs.iter().map(|(ref k, _)| k),
-                self.max_key_size,
-                callback
-            );
-=======
         Self::check_api_version(
             self.api_version,
             ctx.api_version,
@@ -2173,20 +1863,14 @@
         let modifies = Self::raw_batch_put_requests_to_modifies(cf, pairs, ttls)?;
         let mut batch = WriteData::from_modifies(modifies);
         batch.set_allowed_on_disk_almost_full();
->>>>>>> 69f1b01a
-
-            let modifies = Self::raw_batch_put_requests_to_modifies::<API>(cf, pairs, ttls)?;
-            let mut batch = WriteData::from_modifies(modifies);
-            batch.set_allowed_on_disk_almost_full();
-
-            self.engine.async_write(
-                &ctx,
-                batch,
-                Box::new(|res| callback(res.map_err(Error::from))),
-            )?;
-            KV_COMMAND_COUNTER_VEC_STATIC.raw_batch_put.inc();
-            Ok(())
-        })
+
+        self.engine.async_write(
+            &ctx,
+            batch,
+            Box::new(|res| callback(res.map_err(Error::from))),
+        )?;
+        KV_COMMAND_COUNTER_VEC_STATIC.raw_batch_put.inc();
+        Ok(())
     }
 
     /// Delete a raw key from the storage.
@@ -2248,60 +1932,6 @@
         end_key: Vec<u8>,
         callback: Callback<()>,
     ) -> Result<()> {
-<<<<<<< HEAD
-        dispatch_api_version!(self.api_version, {
-            check_key_size!([&start_key, &end_key], self.max_key_size, callback);
-            Self::check_api_version_ranges(
-                self.api_version,
-                ctx.api_version,
-                CommandKind::raw_delete_range,
-                [(Some(&start_key), Some(&end_key))],
-            )?;
-
-            let cf = Self::rawkv_cf(&cf, self.api_version)?;
-            let start_key = API::encode_raw_key_owned(start_key, None);
-            let end_key = API::encode_raw_key_owned(end_key, None);
-
-            let mut batch =
-                WriteData::from_modifies(vec![Modify::DeleteRange(cf, start_key, end_key, false)]);
-            batch.set_allowed_on_disk_almost_full();
-
-            // TODO: special notification channel for API V2.
-
-            self.engine.async_write(
-                &ctx,
-                batch,
-                Box::new(|res| callback(res.map_err(Error::from))),
-            )?;
-            KV_COMMAND_COUNTER_VEC_STATIC.raw_delete_range.inc();
-            Ok(())
-        })
-    }
-
-    fn raw_batch_delete_requests_to_modifies(
-        api_version: ApiVersion,
-        cf: CfName,
-        keys: Vec<Vec<u8>>,
-    ) -> Vec<Modify> {
-        keys.into_iter()
-            .map(|k| match api_version {
-                ApiVersion::V1 => Modify::Delete(cf, APIV1::encode_raw_key_owned(k, None)),
-                ApiVersion::V1ttl => Modify::Delete(cf, APIV1TTL::encode_raw_key_owned(k, None)),
-                ApiVersion::V2 => {
-                    let raw_value = RawValue {
-                        user_value: vec![],
-                        expire_ts: None,
-                        is_delete: true,
-                    };
-                    Modify::Put(
-                        cf,
-                        APIV2::encode_raw_key_owned(k, None),
-                        APIV2::encode_raw_value_owned(raw_value),
-                    )
-                }
-            })
-            .collect::<Vec<_>>()
-=======
         check_key_size!([&start_key, &end_key], self.max_key_size, callback);
         Self::check_api_version_ranges(
             self.api_version,
@@ -2327,7 +1957,6 @@
         )?;
         KV_COMMAND_COUNTER_VEC_STATIC.raw_delete_range.inc();
         Ok(())
->>>>>>> 69f1b01a
     }
 
     fn raw_batch_delete_requests_to_modifies(cf: CfName, keys: Vec<Vec<u8>>) -> Vec<Modify> {
@@ -2371,11 +2000,7 @@
         let cf = Self::rawkv_cf(&cf, self.api_version)?;
         check_key_size!(keys.iter(), self.max_key_size, callback);
 
-<<<<<<< HEAD
-        let modifies = Self::raw_batch_delete_requests_to_modifies(self.api_version, cf, keys);
-=======
         let modifies = Self::raw_batch_delete_requests_to_modifies(cf, keys);
->>>>>>> 69f1b01a
         let mut batch = WriteData::from_modifies(modifies);
         batch.set_allowed_on_disk_almost_full();
 
@@ -2407,29 +2032,6 @@
         limit: usize,
         key_only: bool,
         reverse_scan: bool,
-<<<<<<< HEAD
-    ) -> BoxFuture<'static, Result<Vec<Result<KvPair>>>> {
-        dispatch_api_version!(self.api_version, {
-            const CMD: CommandKind = CommandKind::raw_scan;
-            let priority = ctx.get_priority();
-            let priority_tag = get_priority_tag(priority);
-            let resource_tag = self.resource_tag_factory.new_tag(&ctx);
-            let api_version = self.api_version;
-
-            let res = self.read_pool.spawn_handle(
-                async move {
-                    KV_COMMAND_COUNTER_VEC_STATIC.get(CMD).inc();
-                    SCHED_COMMANDS_PRI_COUNTER_VEC_STATIC
-                        .get(priority_tag)
-                        .inc();
-
-                    Self::check_api_version_ranges(
-                        api_version,
-                        ctx.api_version,
-                        CMD,
-                        [(Some(&start_key), end_key.as_ref())],
-                    )?;
-=======
     ) -> impl Future<Output = Result<Vec<Result<KvPair>>>> {
         const CMD: CommandKind = CommandKind::raw_scan;
         let priority = ctx.get_priority();
@@ -2585,37 +2187,23 @@
                         .iter()
                         .map(|range| (Some(range.get_start_key()), Some(range.get_end_key()))),
                 )?;
->>>>>>> 69f1b01a
-
-                    let command_duration = tikv_util::time::Instant::now_coarse();
-                    let snap_ctx = SnapContext {
-                        pb_ctx: &ctx,
-                        ..Default::default()
+
+                let command_duration = tikv_util::time::Instant::now_coarse();
+                let snap_ctx = SnapContext {
+                    pb_ctx: &ctx,
+                    ..Default::default()
+                };
+                let snapshot =
+                    Self::with_tls_engine(|engine| Self::snapshot(engine, snap_ctx)).await?;
+                let buckets = snapshot.ext().get_buckets();
+                let cf = Self::rawkv_cf(&cf, api_version)?;
+                {
+                    let store = RawStore::new(snapshot, api_version);
+                    let begin_instant = Instant::now();
+                    let mut statistics = Statistics::default();
+                    if !Self::check_key_ranges(&ranges, reverse_scan) {
+                        return Err(box_err!("Invalid KeyRanges"));
                     };
-<<<<<<< HEAD
-                    let snapshot =
-                        Self::with_tls_engine(|engine| Self::snapshot(engine, snap_ctx)).await?;
-                    let buckets = snapshot.ext().get_buckets();
-                    let cf = Self::rawkv_cf(&cf, api_version)?;
-                    {
-                        let store = RawStore::new(snapshot, api_version);
-                        let begin_instant = Instant::now_coarse();
-
-                        let start_key = API::encode_raw_key_owned(start_key, None);
-                        let end_key = end_key.map(|k| API::encode_raw_key_owned(k, None));
-                        // Keys pass to `tls_collect_query` should be encoded, to get correct keys for region split.
-                        tls_collect_query(
-                            ctx.get_region_id(),
-                            ctx.get_peer(),
-                            start_key.as_encoded(),
-                            end_key.as_ref().map(|k| k.as_encoded()).unwrap_or(&vec![]),
-                            reverse_scan,
-                            QueryKind::Scan,
-                        );
-
-                        let mut statistics = Statistics::default();
-                        let result = if reverse_scan {
-=======
                     let mut result = Vec::new();
                     let mut key_ranges = vec![];
                     let ranges_len = ranges.len();
@@ -2634,14 +2222,13 @@
                         };
                         let mut stats = Statistics::default();
                         let pairs: Vec<Result<KvPair>> = if reverse_scan {
->>>>>>> 69f1b01a
                             store
                                 .reverse_raw_scan(
                                     cf,
                                     &start_key,
                                     end_key.as_ref(),
-                                    limit,
-                                    &mut statistics,
+                                    each_limit,
+                                    &mut stats,
                                     key_only,
                                 )
                                 .await
@@ -2651,8 +2238,8 @@
                                     cf,
                                     &start_key,
                                     end_key.as_ref(),
-                                    limit,
-                                    &mut statistics,
+                                    each_limit,
+                                    &mut stats,
                                     key_only,
                                 )
                                 .await
@@ -2663,11 +2250,7 @@
                                 .map(|pair| {
                                     pair.map(|(k, v)| {
                                         let (user_key, _) =
-<<<<<<< HEAD
-                                            API::decode_raw_key_owned(Key::from_encoded(k), true)
-=======
                                             Api::decode_raw_key_owned(Key::from_encoded(k), true)
->>>>>>> 69f1b01a
                                                 .unwrap();
                                         (user_key, v)
                                     })
@@ -2675,10 +2258,6 @@
                                 })
                                 .collect()
                         })
-<<<<<<< HEAD
-                        .map_err(Error::from);
-
-=======
                         .map_err(Error::from)?;
 
                         key_ranges.push(build_key_range(
@@ -2686,29 +2265,16 @@
                             end_key.as_ref().map(|k| k.as_encoded()).unwrap_or(&vec![]),
                             reverse_scan,
                         ));
->>>>>>> 69f1b01a
                         metrics::tls_collect_read_flow(
                             ctx.get_region_id(),
                             Some(start_key.as_encoded()),
                             end_key.as_ref().map(|k| k.as_encoded().as_slice()),
-                            &statistics,
+                            &stats,
                             buckets.as_ref(),
                         );
-                        KV_COMMAND_KEYREAD_HISTOGRAM_STATIC
-                            .get(CMD)
-                            .observe(statistics.data.flow_stats.read_keys as f64);
-                        metrics::tls_collect_scan_details(CMD, &statistics);
-                        SCHED_PROCESSING_READ_HISTOGRAM_STATIC
-                            .get(CMD)
-                            .observe(begin_instant.saturating_elapsed_secs());
-                        SCHED_HISTOGRAM_VEC_STATIC
-                            .get(CMD)
-                            .observe(command_duration.saturating_elapsed_secs());
-
-                        result
+                        statistics.add(&stats);
+                        result.extend(pairs.into_iter().map(|res| res.map_err(Error::from)));
                     }
-<<<<<<< HEAD
-=======
 
                     tls_collect_query_batch(
                         ctx.get_region_id(),
@@ -2727,179 +2293,17 @@
                         .get(CMD)
                         .observe(command_duration.saturating_elapsed_secs());
                     Ok(result)
->>>>>>> 69f1b01a
                 }
-                .in_resource_metering_tag(resource_tag),
-                priority,
-                thread_rng().next_u64(),
-            );
-
-            Box::pin(async move {
-                res.map_err(|_| Error::from(ErrorInner::SchedTooBusy))
-                    .await?
-            })
-        })
-    }
-
-    /// Scan raw keys in multiple ranges in a batch.
-    pub fn raw_batch_scan(
-        &self,
-        ctx: Context,
-        cf: String,
-        mut ranges: Vec<KeyRange>,
-        each_limit: usize,
-        key_only: bool,
-        reverse_scan: bool,
-    ) -> BoxFuture<'static, Result<Vec<Result<KvPair>>>> {
-        dispatch_api_version!(self.api_version, {
-            const CMD: CommandKind = CommandKind::raw_batch_scan;
-            let priority = ctx.get_priority();
-            let priority_tag = get_priority_tag(priority);
-            let key_ranges = ranges
-                .iter()
-                .map(|key_range| (key_range.start_key.clone(), key_range.end_key.clone()))
-                .collect();
-            let resource_tag = self
-                .resource_tag_factory
-                .new_tag_with_key_ranges(&ctx, key_ranges);
-            let api_version = self.api_version;
-
-            let res = self.read_pool.spawn_handle(
-                async move {
-                    KV_COMMAND_COUNTER_VEC_STATIC.get(CMD).inc();
-                    SCHED_COMMANDS_PRI_COUNTER_VEC_STATIC
-                        .get(priority_tag)
-                        .inc();
-
-                    Self::check_api_version_ranges(
-                        api_version,
-                        ctx.api_version,
-                        CMD,
-                        ranges
-                            .iter()
-                            .map(|range| (Some(range.get_start_key()), Some(range.get_end_key()))),
-                    )?;
-
-                    let command_duration = tikv_util::time::Instant::now_coarse();
-                    let snap_ctx = SnapContext {
-                        pb_ctx: &ctx,
-                        ..Default::default()
-                    };
-                    let snapshot =
-                        Self::with_tls_engine(|engine| Self::snapshot(engine, snap_ctx)).await?;
-                    let buckets = snapshot.ext().get_buckets();
-                    let cf = Self::rawkv_cf(&cf, api_version)?;
-                    {
-                        let store = RawStore::new(snapshot, api_version);
-                        let begin_instant = Instant::now();
-                        let mut statistics = Statistics::default();
-                        if !Self::check_key_ranges(&ranges, reverse_scan) {
-                            return Err(box_err!("Invalid KeyRanges"));
-                        };
-                        let mut result = Vec::new();
-                        let mut key_ranges = vec![];
-                        let ranges_len = ranges.len();
-
-                        for i in 0..ranges_len {
-                            let start_key =
-                                API::encode_raw_key_owned(ranges[i].take_start_key(), None);
-                            let end_key = ranges[i].take_end_key();
-                            let end_key = if end_key.is_empty() {
-                                if i + 1 == ranges_len {
-                                    None
-                                } else {
-                                    Some(API::encode_raw_key(ranges[i + 1].get_start_key(), None))
-                                }
-                            } else {
-                                Some(API::encode_raw_key_owned(end_key, None))
-                            };
-                            let mut stats = Statistics::default();
-                            let pairs: Vec<Result<KvPair>> = if reverse_scan {
-                                store
-                                    .reverse_raw_scan(
-                                        cf,
-                                        &start_key,
-                                        end_key.as_ref(),
-                                        each_limit,
-                                        &mut stats,
-                                        key_only,
-                                    )
-                                    .await
-                            } else {
-                                store
-                                    .forward_raw_scan(
-                                        cf,
-                                        &start_key,
-                                        end_key.as_ref(),
-                                        each_limit,
-                                        &mut stats,
-                                        key_only,
-                                    )
-                                    .await
-                            }
-                            .map(|pairs| {
-                                pairs
-                                    .into_iter()
-                                    .map(|pair| {
-                                        pair.map(|(k, v)| {
-                                            let (user_key, _) = API::decode_raw_key_owned(
-                                                Key::from_encoded(k),
-                                                true,
-                                            )
-                                            .unwrap();
-                                            (user_key, v)
-                                        })
-                                        .map_err(Error::from)
-                                    })
-                                    .collect()
-                            })
-                            .map_err(Error::from)?;
-
-                            key_ranges.push(build_key_range(
-                                start_key.as_encoded(),
-                                end_key.as_ref().map(|k| k.as_encoded()).unwrap_or(&vec![]),
-                                reverse_scan,
-                            ));
-                            metrics::tls_collect_read_flow(
-                                ctx.get_region_id(),
-                                Some(start_key.as_encoded()),
-                                end_key.as_ref().map(|k| k.as_encoded().as_slice()),
-                                &stats,
-                                buckets.as_ref(),
-                            );
-                            statistics.add(&stats);
-                            result.extend(pairs.into_iter().map(|res| res.map_err(Error::from)));
-                        }
-
-                        tls_collect_query_batch(
-                            ctx.get_region_id(),
-                            ctx.get_peer(),
-                            key_ranges,
-                            QueryKind::Scan,
-                        );
-                        KV_COMMAND_KEYREAD_HISTOGRAM_STATIC
-                            .get(CMD)
-                            .observe(statistics.data.flow_stats.read_keys as f64);
-                        metrics::tls_collect_scan_details(CMD, &statistics);
-                        SCHED_PROCESSING_READ_HISTOGRAM_STATIC
-                            .get(CMD)
-                            .observe(begin_instant.saturating_elapsed_secs());
-                        SCHED_HISTOGRAM_VEC_STATIC
-                            .get(CMD)
-                            .observe(command_duration.saturating_elapsed_secs());
-                        Ok(result)
-                    }
-                }
-                .in_resource_metering_tag(resource_tag),
-                priority,
-                thread_rng().next_u64(),
-            );
-
-            Box::pin(async move {
-                res.map_err(|_| Error::from(ErrorInner::SchedTooBusy))
-                    .await?
-            })
-        })
+            }
+            .in_resource_metering_tag(resource_tag),
+            priority,
+            thread_rng().next_u64(),
+        );
+
+        async move {
+            res.map_err(|_| Error::from(ErrorInner::SchedTooBusy))
+                .await?
+        }
     }
 
     /// Get the value of a raw key.
@@ -2908,69 +2312,6 @@
         ctx: Context,
         cf: String,
         key: Vec<u8>,
-<<<<<<< HEAD
-    ) -> BoxFuture<'static, Result<Option<u64>>> {
-        dispatch_api_version!(self.api_version, {
-            const CMD: CommandKind = CommandKind::raw_get_key_ttl;
-            let priority = ctx.get_priority();
-            let priority_tag = get_priority_tag(priority);
-            let resource_tag = self
-                .resource_tag_factory
-                .new_tag_with_key_ranges(&ctx, vec![(key.clone(), key.clone())]);
-            let api_version = self.api_version;
-
-            let res = self.read_pool.spawn_handle(
-                async move {
-                    KV_COMMAND_COUNTER_VEC_STATIC.get(CMD).inc();
-                    SCHED_COMMANDS_PRI_COUNTER_VEC_STATIC
-                        .get(priority_tag)
-                        .inc();
-
-                    Self::check_api_version(api_version, ctx.api_version, CMD, [&key])?;
-
-                    let command_duration = tikv_util::time::Instant::now_coarse();
-                    let snap_ctx = SnapContext {
-                        pb_ctx: &ctx,
-                        ..Default::default()
-                    };
-                    let snapshot =
-                        Self::with_tls_engine(|engine| Self::snapshot(engine, snap_ctx)).await?;
-                    let buckets = snapshot.ext().get_buckets();
-                    let store = RawStore::new(snapshot, api_version);
-                    let cf = Self::rawkv_cf(&cf, api_version)?;
-                    {
-                        let begin_instant = Instant::now_coarse();
-                        let mut stats = Statistics::default();
-                        let key = API::encode_raw_key_owned(key, None);
-                        // Keys pass to `tls_collect_query` should be encoded, to get correct keys for region split.
-                        tls_collect_query(
-                            ctx.get_region_id(),
-                            ctx.get_peer(),
-                            key.as_encoded(),
-                            key.as_encoded(),
-                            false,
-                            QueryKind::Get,
-                        );
-                        let r = store
-                            .raw_get_key_ttl(cf, &key, &mut stats)
-                            .map_err(Error::from);
-                        KV_COMMAND_KEYREAD_HISTOGRAM_STATIC.get(CMD).observe(1_f64);
-                        tls_collect_read_flow(
-                            ctx.get_region_id(),
-                            Some(key.as_encoded()),
-                            Some(key.as_encoded()),
-                            &stats,
-                            buckets.as_ref(),
-                        );
-                        SCHED_PROCESSING_READ_HISTOGRAM_STATIC
-                            .get(CMD)
-                            .observe(begin_instant.saturating_elapsed_secs());
-                        SCHED_HISTOGRAM_VEC_STATIC
-                            .get(CMD)
-                            .observe(command_duration.saturating_elapsed_secs());
-                        r
-                    }
-=======
     ) -> impl Future<Output = Result<Option<u64>>> {
         const CMD: CommandKind = CommandKind::raw_get_key_ttl;
         let priority = ctx.get_priority();
@@ -3030,18 +2371,17 @@
                         .get(CMD)
                         .observe(command_duration.saturating_elapsed_secs());
                     r
->>>>>>> 69f1b01a
                 }
-                .in_resource_metering_tag(resource_tag),
-                priority,
-                thread_rng().next_u64(),
-            );
-
-            Box::pin(async move {
-                res.map_err(|_| Error::from(ErrorInner::SchedTooBusy))
-                    .await?
-            })
-        })
+            }
+            .in_resource_metering_tag(resource_tag),
+            priority,
+            thread_rng().next_u64(),
+        );
+
+        async move {
+            res.map_err(|_| Error::from(ErrorInner::SchedTooBusy))
+                .await?
+        }
     }
 
     pub fn raw_compare_and_swap_atomic(
@@ -3054,27 +2394,14 @@
         ttl: u64,
         cb: Callback<(Option<Value>, bool)>,
     ) -> Result<()> {
-        dispatch_api_version!(self.api_version, {
-            Self::check_api_version(
-                self.api_version,
-                ctx.api_version,
-                CommandKind::raw_compare_and_swap,
-                [&key],
-            )?;
-            let cf = Self::rawkv_cf(&cf, self.api_version)?;
-
-            if !API::IS_TTL_ENABLED && ttl != 0 {
-                return Err(Error::from(ErrorInner::TTLNotEnabled));
-            }
-
-<<<<<<< HEAD
-            let key = API::encode_raw_key_owned(key, None);
-
-            let cmd =
-                RawCompareAndSwap::new(cf, key, previous_value, value, ttl, self.api_version, ctx);
-            self.sched_txn_command(cmd, cb)
-        })
-=======
+        Self::check_api_version(
+            self.api_version,
+            ctx.api_version,
+            CommandKind::raw_compare_and_swap,
+            [&key],
+        )?;
+        let cf = Self::rawkv_cf(&cf, self.api_version)?;
+
         if !Api::IS_TTL_ENABLED && ttl != 0 {
             return Err(Error::from(ErrorInner::TTLNotEnabled));
         }
@@ -3083,7 +2410,6 @@
         let cmd =
             RawCompareAndSwap::new(cf, key, previous_value, value, ttl, self.api_version, ctx);
         self.sched_txn_command(cmd, cb)
->>>>>>> 69f1b01a
     }
 
     pub fn raw_batch_put_atomic(
@@ -3094,21 +2420,6 @@
         ttls: Vec<u64>,
         callback: Callback<()>,
     ) -> Result<()> {
-<<<<<<< HEAD
-        dispatch_api_version!(self.api_version, {
-            Self::check_api_version(
-                self.api_version,
-                ctx.api_version,
-                CommandKind::raw_atomic_store,
-                pairs.iter().map(|(ref k, _)| k),
-            )?;
-
-            let cf = Self::rawkv_cf(&cf, self.api_version)?;
-            let modifies = Self::raw_batch_put_requests_to_modifies::<API>(cf, pairs, ttls)?;
-            let cmd = RawAtomicStore::new(cf, modifies, self.api_version, ctx);
-            self.sched_txn_command(cmd, callback)
-        })
-=======
         Self::check_api_version(
             self.api_version,
             ctx.api_version,
@@ -3120,7 +2431,6 @@
         let modifies = Self::raw_batch_put_requests_to_modifies(cf, pairs, ttls)?;
         let cmd = RawAtomicStore::new(cf, modifies, ctx);
         self.sched_txn_command(cmd, callback)
->>>>>>> 69f1b01a
     }
 
     pub fn raw_batch_delete_atomic(
@@ -3138,13 +2448,8 @@
         )?;
 
         let cf = Self::rawkv_cf(&cf, self.api_version)?;
-<<<<<<< HEAD
-        let modifies = Self::raw_batch_delete_requests_to_modifies(self.api_version, cf, keys);
-        let cmd = RawAtomicStore::new(cf, modifies, self.api_version, ctx);
-=======
         let modifies = Self::raw_batch_delete_requests_to_modifies(cf, keys);
         let cmd = RawAtomicStore::new(cf, modifies, ctx);
->>>>>>> 69f1b01a
         self.sched_txn_command(cmd, callback)
     }
 
@@ -3154,11 +2459,7 @@
         algorithm: ChecksumAlgorithm,
         ranges: Vec<KeyRange>,
     ) -> impl Future<Output = Result<(u64, u64, u64)>> {
-<<<<<<< HEAD
-        // TODO: change for API V2 in backup & restore feature.
-=======
         // TODO: Modify this method in another PR for backup & restore feature of Api V2.
->>>>>>> 69f1b01a
         const CMD: CommandKind = CommandKind::raw_checksum;
         let priority = ctx.get_priority();
         let priority_tag = get_priority_tag(priority);
@@ -3347,16 +2648,6 @@
 
 impl<Api: APIVersion> TestStorageBuilder<RocksEngine, DummyLockManager, Api> {
     /// Build `Storage<RocksEngine>`.
-<<<<<<< HEAD
-    pub fn new(lock_mgr: DummyLockManager, api_version: ApiVersion) -> Self {
-        let engine = TestEngineBuilder::new()
-            .api_version(api_version)
-            .causal_observer(true)
-            .build()
-            .unwrap();
-
-        Self::from_engine_and_lock_mgr(engine, lock_mgr, api_version)
-=======
     pub fn new(lock_mgr: DummyLockManager) -> Self {
         let engine = TestEngineBuilder::new()
             .api_version(Api::TAG)
@@ -3364,7 +2655,6 @@
             .unwrap();
 
         Self::from_engine_and_lock_mgr(engine, lock_mgr)
->>>>>>> 69f1b01a
     }
 }
 
@@ -5205,221 +4495,9 @@
 
     #[test]
     fn test_raw_get_put() {
-<<<<<<< HEAD
-        test_raw_get_put_impl(ApiVersion::V1);
-        test_raw_get_put_impl(ApiVersion::V1ttl);
-        test_raw_get_put_impl(ApiVersion::V2);
-    }
-
-    fn test_raw_get_put_impl(api_version: ApiVersion) {
-        let storage = TestStorageBuilder::new(DummyLockManager {}, api_version)
-            .build()
-            .unwrap();
-        let (tx, rx) = channel();
-        let req_api_version = if api_version == ApiVersion::V1ttl {
-            ApiVersion::V1
-        } else {
-            api_version
-        };
-        let ctx = Context {
-            api_version: req_api_version,
-            ..Default::default()
-        };
-
-        let test_data = vec![
-            (b"r\0a".to_vec(), b"aa".to_vec()),
-            (b"r\0b".to_vec(), b"bb".to_vec()),
-            (b"r\0c".to_vec(), b"cc".to_vec()),
-            (b"r\0d".to_vec(), b"dd".to_vec()),
-            (b"r\0e".to_vec(), b"ee".to_vec()),
-            (b"r\0f".to_vec(), b"ff".to_vec()),
-        ];
-
-        // Write key-value pairs one by one
-        for &(ref key, ref value) in &test_data {
-            storage
-                .raw_put(
-                    ctx.clone(),
-                    "".to_string(),
-                    key.clone(),
-                    value.clone(),
-                    0,
-                    expect_ok_callback(tx.clone(), 0),
-                )
-                .unwrap();
-            rx.recv().unwrap();
-        }
-
-        for (k, v) in test_data {
-            expect_value(
-                v,
-                block_on(storage.raw_get(ctx.clone(), "".to_string(), k)).unwrap(),
-            );
-        }
-    }
-
-    #[test]
-    fn test_raw_v2_multi_version() {
-        // Test update on the same key to verify multi-versions implementation of RawKV V2.
-        let test_data = vec![Some(b"v1"), Some(b"v2"), None, Some(b"v3")];
-        let k = b"r\0k".to_vec();
-
-        let storage = TestStorageBuilder::new(DummyLockManager {}, ApiVersion::V2)
-            .build()
-            .unwrap();
-        let (tx, rx) = channel();
-        let ctx = Context {
-            api_version: ApiVersion::V2,
-            ..Default::default()
-        };
-
-        let last_data = test_data.last().unwrap().map(|x| (k.clone(), x.to_vec()));
-        for v in test_data {
-            if let Some(v) = v {
-                storage
-                    .raw_put(
-                        ctx.clone(),
-                        "".to_string(),
-                        k.clone(),
-                        v.to_vec(),
-                        0,
-                        expect_ok_callback(tx.clone(), 0),
-                    )
-                    .unwrap();
-                rx.recv().unwrap();
-
-                expect_value(
-                    v.to_vec(),
-                    block_on(storage.raw_get(ctx.clone(), "".to_string(), k.clone())).unwrap(),
-                );
-            } else {
-                storage
-                    .raw_delete(
-                        ctx.clone(),
-                        "".to_string(),
-                        k.clone(),
-                        expect_ok_callback(tx.clone(), 1),
-                    )
-                    .unwrap();
-                rx.recv().unwrap();
-
-                expect_none(
-                    block_on(storage.raw_get(ctx.clone(), "".to_string(), k.clone())).unwrap(),
-                );
-            }
-        }
-        expect_multi_values(
-            vec![last_data],
-            block_on(storage.raw_scan(
-                ctx,
-                "".to_string(),
-                b"r".to_vec(),
-                Some(b"rz".to_vec()),
-                20,
-                false,
-                false,
-            ))
-            .unwrap(),
-        );
-    }
-
-    #[test]
-    fn test_raw_delete() {
-        test_raw_delete_impl(ApiVersion::V1);
-        test_raw_delete_impl(ApiVersion::V1ttl);
-        test_raw_delete_impl(ApiVersion::V2);
-    }
-
-    fn test_raw_delete_impl(api_version: ApiVersion) {
-        let storage = TestStorageBuilder::new(DummyLockManager {}, api_version)
-            .build()
-            .unwrap();
-        let (tx, rx) = channel();
-        let req_api_version = if api_version == ApiVersion::V1ttl {
-            ApiVersion::V1
-        } else {
-            api_version
-        };
-        let ctx = Context {
-            api_version: req_api_version,
-            ..Default::default()
-        };
-
-        let test_data = [
-            (b"r\0a", b"001"),
-            (b"r\0b", b"002"),
-            (b"r\0c", b"003"),
-            (b"r\0d", b"004"),
-            (b"r\0e", b"005"),
-        ];
-
-        // Write some key-value pairs to the db
-        for kv in &test_data {
-            storage
-                .raw_put(
-                    ctx.clone(),
-                    "".to_string(),
-                    kv.0.to_vec(),
-                    kv.1.to_vec(),
-                    if api_version == ApiVersion::V1 { 0 } else { 30 },
-                    expect_ok_callback(tx.clone(), 0),
-                )
-                .unwrap();
-            rx.recv().unwrap();
-        }
-
-        expect_value(
-            b"004".to_vec(),
-            block_on(storage.raw_get(ctx.clone(), "".to_string(), b"r\0d".to_vec())).unwrap(),
-        );
-
-        // Delete "a"
-        storage
-            .raw_delete(
-                ctx.clone(),
-                "".to_string(),
-                b"r\0a".to_vec(),
-                expect_ok_callback(tx.clone(), 1),
-            )
-            .unwrap();
-        rx.recv().unwrap();
-
-        // Assert key "a" has gone
-        expect_none(
-            block_on(storage.raw_get(ctx.clone(), "".to_string(), b"r\0a".to_vec())).unwrap(),
-        );
-
-        // Delete all
-        for kv in &test_data {
-            storage
-                .raw_delete(
-                    ctx.clone(),
-                    "".to_string(),
-                    kv.0.to_vec(),
-                    expect_ok_callback(tx.clone(), 1),
-                )
-                .unwrap();
-            rx.recv().unwrap();
-        }
-
-        // Assert now no key remains
-        for kv in &test_data {
-            expect_none(
-                block_on(storage.raw_get(ctx.clone(), "".to_string(), kv.0.to_vec())).unwrap(),
-            );
-        }
-    }
-
-    #[test]
-    fn test_raw_delete_range() {
-        test_raw_delete_range_impl(ApiVersion::V1);
-        test_raw_delete_range_impl(ApiVersion::V1ttl);
-        test_raw_delete_range_impl(ApiVersion::V2);
-=======
         test_raw_get_put_impl::<APIV1>();
         test_raw_get_put_impl::<APIV1TTL>();
         test_raw_get_put_impl::<APIV2>();
->>>>>>> 69f1b01a
     }
 
     fn test_raw_get_put_impl<Api: APIVersion>() {
@@ -5727,17 +4805,6 @@
     #[test]
     fn test_raw_batch_put() {
         for for_cas in vec![false, true].into_iter() {
-<<<<<<< HEAD
-            test_raw_batch_put_impl(ApiVersion::V1, for_cas);
-            test_raw_batch_put_impl(ApiVersion::V1ttl, for_cas);
-            test_raw_batch_put_impl(ApiVersion::V2, for_cas);
-        }
-    }
-
-    fn run_raw_batch_put(
-        for_cas: bool,
-        storage: &Storage<RocksEngine, DummyLockManager>,
-=======
             test_raw_batch_put_impl::<APIV1>(for_cas);
             test_raw_batch_put_impl::<APIV1TTL>(for_cas);
             test_raw_batch_put_impl::<APIV2>(for_cas);
@@ -5747,7 +4814,6 @@
     fn run_raw_batch_put<Api: APIVersion>(
         for_cas: bool,
         storage: &Storage<RocksEngine, DummyLockManager, Api>,
->>>>>>> 69f1b01a
         ctx: Context,
         kvpairs: Vec<KvPair>,
         ttls: Vec<u64>,
@@ -5760,13 +4826,8 @@
         }
     }
 
-<<<<<<< HEAD
-    fn test_raw_batch_put_impl(api_version: ApiVersion, for_cas: bool) {
-        let storage = TestStorageBuilder::new(DummyLockManager {}, api_version)
-=======
     fn test_raw_batch_put_impl<Api: APIVersion>(for_cas: bool) {
         let storage = TestStorageBuilder::<_, _, Api>::new(DummyLockManager)
->>>>>>> 69f1b01a
             .build()
             .unwrap();
         let (tx, rx) = channel();
@@ -5816,11 +4877,7 @@
                 block_on(storage.raw_get(ctx.clone(), "".to_string(), key.to_vec())).unwrap(),
             );
         }
-<<<<<<< HEAD
-        // Verify by scan
-=======
         // Verify by `raw_scan`. As `raw_scan` will check timestamp in keys.
->>>>>>> 69f1b01a
         let expected = test_data
             .iter()
             .map(|(k, v, _)| Some((k.clone(), v.clone())))
@@ -5891,15 +4948,6 @@
 
     #[test]
     fn test_raw_batch_get_command() {
-<<<<<<< HEAD
-        test_raw_batch_get_command_impl(ApiVersion::V1);
-        test_raw_batch_get_command_impl(ApiVersion::V1ttl);
-        test_raw_batch_get_command_impl(ApiVersion::V2);
-    }
-
-    fn test_raw_batch_get_command_impl(api_version: ApiVersion) {
-        let storage = TestStorageBuilder::new(DummyLockManager {}, api_version)
-=======
         test_raw_batch_get_command_impl::<APIV1>();
         test_raw_batch_get_command_impl::<APIV1TTL>();
         test_raw_batch_get_command_impl::<APIV2>();
@@ -5907,7 +4955,6 @@
 
     fn test_raw_batch_get_command_impl<Api: APIVersion>() {
         let storage = TestStorageBuilder::<_, _, Api>::new(DummyLockManager)
->>>>>>> 69f1b01a
             .build()
             .unwrap();
         let (tx, rx) = channel();
@@ -5965,17 +5012,6 @@
     #[test]
     fn test_raw_batch_delete() {
         for for_cas in vec![false, true].into_iter() {
-<<<<<<< HEAD
-            test_raw_batch_delete_impl(ApiVersion::V1, for_cas);
-            test_raw_batch_delete_impl(ApiVersion::V1ttl, for_cas);
-            test_raw_batch_delete_impl(ApiVersion::V2, for_cas);
-        }
-    }
-
-    fn run_raw_batch_delete(
-        for_cas: bool,
-        storage: &Storage<RocksEngine, DummyLockManager>,
-=======
             test_raw_batch_delete_impl::<APIV1>(for_cas);
             test_raw_batch_delete_impl::<APIV1TTL>(for_cas);
             test_raw_batch_delete_impl::<APIV2>(for_cas);
@@ -5985,7 +5021,6 @@
     fn run_raw_batch_delete<Api: APIVersion>(
         for_cas: bool,
         storage: &Storage<RocksEngine, DummyLockManager, Api>,
->>>>>>> 69f1b01a
         ctx: Context,
         keys: Vec<Vec<u8>>,
         cb: Callback<()>,
@@ -5997,13 +5032,8 @@
         }
     }
 
-<<<<<<< HEAD
-    fn test_raw_batch_delete_impl(api_version: ApiVersion, for_cas: bool) {
-        let storage = TestStorageBuilder::new(DummyLockManager {}, api_version)
-=======
     fn test_raw_batch_delete_impl<Api: APIVersion>(for_cas: bool) {
         let storage = TestStorageBuilder::<_, _, Api>::new(DummyLockManager)
->>>>>>> 69f1b01a
             .build()
             .unwrap();
         let (tx, rx) = channel();
@@ -6802,25 +5832,6 @@
 
     #[test]
     fn test_raw_compare_and_swap() {
-<<<<<<< HEAD
-        test_raw_compare_and_swap_impl(ApiVersion::V1);
-        test_raw_compare_and_swap_impl(ApiVersion::V1ttl);
-        test_raw_compare_and_swap_impl(ApiVersion::V2);
-    }
-
-    fn test_raw_compare_and_swap_impl(api_version: ApiVersion) {
-        let storage = TestStorageBuilder::new(DummyLockManager {}, api_version)
-            .build()
-            .unwrap();
-        let (tx, rx) = channel();
-        let req_api_version = if api_version == ApiVersion::V1ttl {
-            ApiVersion::V1
-        } else {
-            api_version
-        };
-        let ctx = Context {
-            api_version: req_api_version,
-=======
         test_raw_compare_and_swap_impl::<APIV1>();
         test_raw_compare_and_swap_impl::<APIV1TTL>();
         test_raw_compare_and_swap_impl::<APIV2>();
@@ -6833,7 +5844,6 @@
         let (tx, rx) = channel();
         let ctx = Context {
             api_version: Api::CLIENT_TAG,
->>>>>>> 69f1b01a
             ..Default::default()
         };
 
