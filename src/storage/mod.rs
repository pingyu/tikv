--- conflicted
+++ resolved
@@ -81,11 +81,7 @@
     types::StorageCallbackType,
 };
 
-<<<<<<< HEAD
 use api_version::{dispatch_api_version, APIVersion, KeyMode, RawValue, APIV1, APIV1TTL, APIV2};
-=======
-use api_version::{match_template_api_version, APIVersion, KeyMode, RawValue, APIV1, APIV2};
->>>>>>> ed7e1aa9
 use concurrency_manager::ConcurrencyManager;
 use engine_traits::{raw_ttl::ttl_to_expire_ts, CfName, CF_DEFAULT, CF_LOCK, CF_WRITE, DATA_CFS};
 use futures::{future::BoxFuture, prelude::*};
@@ -2690,31 +2686,14 @@
 
 impl<Api: APIVersion> TestStorageBuilder<RocksEngine, DummyLockManager, Api> {
     /// Build `Storage<RocksEngine>`.
-<<<<<<< HEAD
-    pub fn new(lock_mgr: DummyLockManager, api_version: ApiVersion) -> Self {
-        let engine = TestEngineBuilder::new()
-            .api_version(api_version)
-            .causal_observer(true)
-            .build()
-            .unwrap();
-
-        Self::from_engine_and_lock_mgr(engine, lock_mgr, api_version)
-=======
     pub fn new(lock_mgr: DummyLockManager) -> Self {
         let mut engine = TestEngineBuilder::new()
             .api_version(Api::TAG)
+            .causal_observer(true)
             .build()
             .unwrap();
 
-        // register causal observer for RawKV API V2
-        if let ApiVersion::V2 = Api::TAG {
-            let causal_ts_provider = Arc::new(causal_ts::tests::TestProvider::default());
-            let causal_ob = causal_ts::CausalObserver::new(causal_ts_provider);
-            causal_ob.register_to(engine.mut_coprocessor());
-        }
-
         Self::from_engine_and_lock_mgr(engine, lock_mgr)
->>>>>>> ed7e1aa9
     }
 }
 
@@ -4863,17 +4842,16 @@
 
     #[test]
     fn test_raw_batch_put() {
-<<<<<<< HEAD
         for for_cas in vec![false, true].into_iter() {
-            test_raw_batch_put_impl(ApiVersion::V1, for_cas);
-            test_raw_batch_put_impl(ApiVersion::V1ttl, for_cas);
-            test_raw_batch_put_impl(ApiVersion::V2, for_cas);
+            test_raw_batch_put_impl::<APIV1>(for_cas);
+            test_raw_batch_put_impl::<APIV1TTL>(for_cas);
+            test_raw_batch_put_impl::<APIV2>(for_cas);
         }
     }
 
-    fn run_raw_batch_put(
+    fn run_raw_batch_put<Api: APIVersion>(
         for_cas: bool,
-        storage: &Storage<RocksEngine, DummyLockManager>,
+        storage: &Storage<RocksEngine, DummyLockManager, Api>,
         ctx: Context,
         kvpairs: Vec<KvPair>,
         ttls: Vec<u64>,
@@ -4886,17 +4864,8 @@
         }
     }
 
-    fn test_raw_batch_put_impl(api_version: ApiVersion, for_cas: bool) {
-        let storage = TestStorageBuilder::new(DummyLockManager {}, api_version)
-=======
-        test_raw_batch_put_impl::<APIV1>();
-        test_raw_batch_put_impl::<APIV1TTL>();
-        test_raw_batch_put_impl::<APIV2>();
-    }
-
-    fn test_raw_batch_put_impl<Api: APIVersion>() {
+    fn test_raw_batch_put_impl<Api: APIVersion>(for_cas: bool) {
         let storage = TestStorageBuilder::<_, _, Api>::new(DummyLockManager)
->>>>>>> ed7e1aa9
             .build()
             .unwrap();
         let (tx, rx) = channel();
@@ -5016,25 +4985,14 @@
     }
 
     #[test]
-<<<<<<< HEAD
     fn test_raw_batch_get_command() {
-        test_raw_batch_get_command_impl(ApiVersion::V1);
-        test_raw_batch_get_command_impl(ApiVersion::V1ttl);
-        test_raw_batch_get_command_impl(ApiVersion::V2);
-    }
-
-    fn test_raw_batch_get_command_impl(api_version: ApiVersion) {
-        let storage = TestStorageBuilder::new(DummyLockManager {}, api_version)
-=======
-    fn test_batch_raw_get() {
-        test_batch_raw_get_impl::<APIV1>();
-        test_batch_raw_get_impl::<APIV1TTL>();
-        test_batch_raw_get_impl::<APIV2>();
-    }
-
-    fn test_batch_raw_get_impl<Api: APIVersion>() {
+        test_raw_batch_get_command_impl::<APIV1>();
+        test_raw_batch_get_command_impl::<APIV1TTL>();
+        test_raw_batch_get_command_impl::<APIV2>();
+    }
+
+    fn test_raw_batch_get_command_impl<Api: APIVersion>() {
         let storage = TestStorageBuilder::<_, _, Api>::new(DummyLockManager)
->>>>>>> ed7e1aa9
             .build()
             .unwrap();
         let (tx, rx) = channel();
@@ -5091,17 +5049,16 @@
 
     #[test]
     fn test_raw_batch_delete() {
-<<<<<<< HEAD
         for for_cas in vec![false, true].into_iter() {
-            test_raw_batch_delete_impl(ApiVersion::V1, for_cas);
-            test_raw_batch_delete_impl(ApiVersion::V1ttl, for_cas);
-            test_raw_batch_delete_impl(ApiVersion::V2, for_cas);
+            test_raw_batch_delete_impl::<APIV1>(for_cas);
+            test_raw_batch_delete_impl::<APIV1TTL>(for_cas);
+            test_raw_batch_delete_impl::<APIV2>(for_cas);
         }
     }
 
-    fn run_raw_batch_delete(
+    fn run_raw_batch_delete<Api: APIVersion>(
         for_cas: bool,
-        storage: &Storage<RocksEngine, DummyLockManager>,
+        storage: &Storage<RocksEngine, DummyLockManager, Api>,
         ctx: Context,
         keys: Vec<Vec<u8>>,
         cb: Callback<()>,
@@ -5113,17 +5070,8 @@
         }
     }
 
-    fn test_raw_batch_delete_impl(api_version: ApiVersion, for_cas: bool) {
-        let storage = TestStorageBuilder::new(DummyLockManager {}, api_version)
-=======
-        test_raw_batch_delete_impl::<APIV1>();
-        test_raw_batch_delete_impl::<APIV1TTL>();
-        test_raw_batch_delete_impl::<APIV2>();
-    }
-
-    fn test_raw_batch_delete_impl<Api: APIVersion>() {
+    fn test_raw_batch_delete_impl<Api: APIVersion>(for_cas: bool) {
         let storage = TestStorageBuilder::<_, _, Api>::new(DummyLockManager)
->>>>>>> ed7e1aa9
             .build()
             .unwrap();
         let (tx, rx) = channel();
@@ -9018,104 +8966,4 @@
         // Prewrite still succeeds
         assert!(rx.recv().unwrap().is_ok());
     }
-<<<<<<< HEAD
-=======
-
-    #[test]
-    fn test_raw_mvcc_snapshot() {
-        let storage = TestStorageBuilder::<_, _, APIV2>::new(DummyLockManager)
-            .build()
-            .unwrap();
-        let (tx, rx) = channel();
-        let ctx = Context {
-            api_version: ApiVersion::V2,
-            ..Default::default()
-        };
-
-        let raw_test_data = vec![
-            (b"r\0a".to_vec(), b"aa".to_vec(), 10),
-            (b"r\0aa".to_vec(), b"aaa".to_vec(), 20),
-            (b"r\0b".to_vec(), b"bb".to_vec(), 30),
-            (b"r\0bb".to_vec(), b"bbb".to_vec(), 40),
-            (b"r\0c".to_vec(), b"cc".to_vec(), 50),
-            (b"r\0cc".to_vec(), b"ccc".to_vec(), 60),
-            (b"r\0a".to_vec(), b"n_aa".to_vec(), 70),
-            (b"r\0aa".to_vec(), b"n_aaa".to_vec(), 80),
-            (b"r\0b".to_vec(), b"n_bb".to_vec(), 90),
-            (b"r\0bb".to_vec(), b"n_bbb".to_vec(), 100),
-            (b"r\0c".to_vec(), b"n_cc".to_vec(), 110),
-            (b"r\0cc".to_vec(), b"n_ccc".to_vec(), 120),
-        ];
-
-        let test_data: Vec<(Vec<u8>, Vec<u8>, u64)> = raw_test_data
-            .into_iter()
-            .map(|(key, val, ts)| {
-                (
-                    APIV2::encode_raw_key_owned(key, Some(TimeStamp::from(ts))).into_encoded(),
-                    val,
-                    ts,
-                )
-            })
-            .collect();
-        let ttl = 30;
-        // Write key-value pairs one by one
-        for (key, value, _) in test_data.clone() {
-            storage
-                .raw_put(
-                    ctx.clone(),
-                    "".to_string(),
-                    key.clone(),
-                    value.clone(),
-                    ttl,
-                    expect_ok_callback(tx.clone(), 0),
-                )
-                .unwrap();
-        }
-        rx.recv().unwrap();
-
-        let snapshot = storage.get_snapshot();
-        let raw_mvcc_snapshot = RawMvccSnapshot::from_snapshot(snapshot);
-        let encode_snapshot: RawEncodeSnapshot<_, APIV2> =
-            RawEncodeSnapshot::from_snapshot(raw_mvcc_snapshot);
-        for &(ref key, ref value, _) in &test_data[6..12] {
-            let res = encode_snapshot.get_cf(CF_DEFAULT, &Key::from_encoded_slice(key));
-            assert_eq!(res.unwrap().unwrap(), value.to_owned());
-        }
-        let iter_opt = IterOptions::default();
-        let mut iter = encode_snapshot.iter_cf(CF_DEFAULT, iter_opt).unwrap();
-        let mut pairs = vec![];
-        let raw_key = APIV2::encode_raw_key_owned(b"r\0a".to_vec(), None);
-        iter.seek(&raw_key).unwrap();
-        while iter.valid().unwrap() {
-            pairs.push((iter.key().to_owned(), iter.value().to_owned()));
-            iter.next().unwrap();
-        }
-
-        let ret_data: Vec<(Vec<u8>, Vec<u8>)> = test_data
-            .clone()
-            .into_iter()
-            .skip(6)
-            .map(|(key, val, _)| (key, val))
-            .collect();
-
-        assert_eq!(pairs, ret_data);
-        let raw_key = APIV2::encode_raw_key_owned(b"r\0z".to_vec(), None);
-        iter.seek_for_prev(&raw_key).unwrap();
-        pairs.clear();
-        while iter.valid().unwrap() {
-            pairs.push((iter.key().to_owned(), iter.value().to_owned()));
-            iter.prev().unwrap();
-        }
-        let ret_data: Vec<(Vec<u8>, Vec<u8>)> = test_data
-            .into_iter()
-            .skip(6)
-            .rev()
-            .map(|(key, val, _)| (key, val))
-            .collect();
-        assert_eq!(pairs, ret_data);
-
-        // two way direction scan is not supported.
-        assert_eq!(iter.next().is_err(), true);
-    }
->>>>>>> ed7e1aa9
 }